# CosmWasm

[![Tests](https://github.com/line/cosmwasm/actions/workflows/tests.yml/badge.svg)](https://github.com/line/cosmwasm/actions/workflows/tests.yml)

**WebAssembly Smart Contracts for the LFB**

This repository is forked from [CosmWasm/cosmwasm](https://github.com/CosmWasm/cosmwasm).

For more detail, see the original documents.

<<<<<<< HEAD
- [REDAME.md](https://github.com/CosmWasm/cosmwasm/blob/main/README.md)
- [SEMANTICS.md](https://github.com/CosmWasm/cosmwas/blob/main/SEMANTICS.md)
- [EntryPoints.md](https://github.com/CosmWasm/cosmwasm/blob/main/EntryPoints.md)
- [MIGRATING.md](https://github.com/CosmWasm/cosmwasm/blob/main/MIGRATING.md)
- [IBC.md](https://github.com/CosmWasm/cosmwasm/blob/main/IBC.md)
=======
| Crate            | Usage                | Download                                                                                                                            | Docs                                                                                    | Coverage                                           |
| ---------------- | -------------------- | ----------------------------------------------------------------------------------------------------------------------------------- | --------------------------------------------------------------------------------------- | -------------------------------------------------- |
| cosmwasm-crypto  | Internal only        | [![cosmwasm-crypto on crates.io](https://img.shields.io/crates/v/cosmwasm-crypto.svg)](https://crates.io/crates/cosmwasm-crypto)    | [![Docs](https://docs.rs/cosmwasm-crypto/badge.svg)](https://docs.rs/cosmwasm-crypto)   | [![Coverage][cov-badge-crypto]][cov-link-crypto]   |
| cosmwasm-derive  | Internal only        | [![cosmwasm-derive on crates.io](https://img.shields.io/crates/v/cosmwasm-derive.svg)](https://crates.io/crates/cosmwasm-derive)    | [![Docs](https://docs.rs/cosmwasm-derive/badge.svg)](https://docs.rs/cosmwasm-derive)   | [![Coverage][cov-badge-derive]][cov-link-derive]   |
| cosmwasm-schema  | Contract development | [![cosmwasm-schema on crates.io](https://img.shields.io/crates/v/cosmwasm-schema.svg)](https://crates.io/crates/cosmwasm-schema)    | [![Docs](https://docs.rs/cosmwasm-schema/badge.svg)](https://docs.rs/cosmwasm-schema)   | [![Coverage][cov-badge-schema]][cov-link-schema]   |
| cosmwasm-std     | Contract development | [![cosmwasm-std on crates.io](https://img.shields.io/crates/v/cosmwasm-std.svg)](https://crates.io/crates/cosmwasm-std)             | [![Docs](https://docs.rs/cosmwasm-std/badge.svg)](https://docs.rs/cosmwasm-std)         | [![Coverage][cov-badge-std]][cov-link-std]         |
| cosmwasm-storage | Contract development | [![cosmwasm-storage on crates.io](https://img.shields.io/crates/v/cosmwasm-storage.svg)](https://crates.io/crates/cosmwasm-storage) | [![Docs](https://docs.rs/cosmwasm-storage/badge.svg)](https://docs.rs/cosmwasm-storage) | [![Coverage][cov-badge-storage]][cov-link-storage] |
| cosmwasm-vm      | Host environments    | [![cosmwasm-vm on crates.io](https://img.shields.io/crates/v/cosmwasm-vm.svg)](https://crates.io/crates/cosmwasm-vm)                | [![Docs](https://docs.rs/cosmwasm-vm/badge.svg)](https://docs.rs/cosmwasm-vm)           | ([#1151])                                          |
| cosmwasm-check   | Contract development | [![cosmwasm-check on crates.io](https://img.shields.io/crates/v/cosmwasm-check.svg)](https://crates.io/crates/cosmwasm-check)       | `cosmwasm-check -h`                                                                     | N/A                                                |

[cov-badge-crypto]:
  https://codecov.io/gh/CosmWasm/cosmwasm/branch/main/graph/badge.svg?flag=cosmwasm-crypto
[cov-badge-derive]:
  https://codecov.io/gh/CosmWasm/cosmwasm/branch/main/graph/badge.svg?flag=cosmwasm-derive
[cov-badge-schema]:
  https://codecov.io/gh/CosmWasm/cosmwasm/branch/main/graph/badge.svg?flag=cosmwasm-schema
[cov-badge-std]:
  https://codecov.io/gh/CosmWasm/cosmwasm/branch/main/graph/badge.svg?flag=cosmwasm-std
[cov-badge-storage]:
  https://codecov.io/gh/CosmWasm/cosmwasm/branch/main/graph/badge.svg?flag=cosmwasm-storage
[cov-link-crypto]:
  https://codecov.io/gh/CosmWasm/cosmwasm/tree/main/packages/crypto
[cov-link-derive]:
  https://codecov.io/gh/CosmWasm/cosmwasm/tree/main/packages/derive
[cov-link-schema]:
  https://codecov.io/gh/CosmWasm/cosmwasm/tree/main/packages/schema
[cov-link-std]: https://codecov.io/gh/CosmWasm/cosmwasm/tree/main/packages/std
[cov-link-storage]:
  https://codecov.io/gh/CosmWasm/cosmwasm/tree/main/packages/storage
[#1151]: https://github.com/CosmWasm/cosmwasm/issues/1151

## Overview

To get that contract to interact with a system needs many moving parts. To get
oriented, here is a list of the various components of the CosmWasm ecosystem:

**Standard library:**

This code is compiled into Wasm bytecode as part of the smart contract.

- [cosmwasm-std](https://github.com/CosmWasm/cosmwasm/tree/main/packages/std) -
  A crate in this workspace. Provides the bindings and all imports needed to
  build a smart contract.
- [cosmwasm-storage](https://github.com/CosmWasm/cosmwasm/tree/main/packages/storage) -
  A crate in this workspace. This optional addition to `cosmwasm-std` includes
  convenience helpers for interacting with storage. **This is being deprecated
  in favor of
  [`cw-storage-plus`](https://github.com/CosmWasm/cw-storage-plus).** See
  [issue #1457](https://github.com/CosmWasm/cosmwasm/issues/1457).
- [cw-storage-plus](https://github.com/CosmWasm/cw-storage-plus) - A crate which
  fills the same role as `cosmwasm-storage`, but with much more powerful types
  supporting composite primary keys, secondary indexes, automatic snapshotting,
  and more. This is used in most modern contracts and likely going to be
  stabilized (version `1.0.0`) soon.

**Building contracts:**

- [cosmwasm-template](https://github.com/CosmWasm/cosmwasm-template) - A
  starter-pack to get you quickly building your custom contract compatible with
  the cosmwasm system.
- [cosmwasm-plus](https://github.com/CosmWasm/cosmwasm-plus) - Some sample
  contracts for use and inspiration. These provide usable primitives and
  interfaces for many use cases, such as fungible tokens, NFTs, multisigs,
  governance votes, staking derivatives, and more. Look in `packages` for docs
  on the various standard interfaces, and `contracts` for the implementations.
  Please submit your contract or interface via PR.
- [rust-optimizer](https://github.com/cosmwasm/rust-optimizer) - A docker image
  and scripts to take your Rust code and produce the smallest possible Wasm
  output, deterministically. This is designed both for preparing contracts for
  deployment as well as validating that a given deployed contract is based on
  some given source code, allowing a
  [similar contract verification algorithm](https://medium.com/coinmonks/how-to-verify-and-publish-on-etherscan-52cf25312945)
  as Etherscan.
- [serde-json-wasm](https://github.com/CosmWasm/serde-json-wasm) - A custom json
  library, forked from `serde-json-core`. This provides an interface similar to
  `serde-json`, but without any floating-point instructions (non-deterministic)
  and producing builds around 40% of the code size.

**Executing contracts:**

- [cosmwasm-vm](https://github.com/CosmWasm/cosmwasm/tree/main/packages/vm) - A
  crate in this workspace. Uses the [wasmer](https://github.com/wasmerio/wasmer)
  engine to execute a given smart contract. Also contains code for gas metering,
  storing, and caching wasm artifacts.
- [wasmvm](https://github.com/CosmWasm/wasmvm) - High-level go bindings to all
  the power inside `cosmwasm-vm`. Easily allows you to upload, instantiate and
  execute contracts, making use of all the optimizations and caching available
  inside `cosmwasm-vm`.
- [wasmd](https://github.com/CosmWasm/wasmd) - A basic Cosmos SDK app to host
  WebAssembly smart contracts. It can be run as is, or you can import the
  `x/wasm` module from it and use it in your blockchain. It is designed to be
  imported and customized for other blockchains, rather than forked.
- [cosmwasm-check](https://github.com/CosmWasm/cosmwasm/tree/main/packages/check) -
  A CLI tool and a crate in this workspace. Used to verify a Wasm binary is a
  CosmWasm smart contract suitable for uploading to a blockchain with a given
  set of capabilities.

## Creating a Smart Contract

You can see some examples of contracts under the `contracts` directory, which
you can look at. They are simple and self-contained, primarily meant for testing
purposes, but that also makes them easier to understand.

You can also look at [cosmwasm-plus](https://github.com/CosmWasm/cosmwasm-plus)
for examples and inspiration on more production-like contracts and also how we
call one contract from another. If you are working on DeFi or Tokens, please
look at the `cw20`, `cw721` and/or `cw1155` packages that define standard
interfaces as analogues to some popular ERC designs. (`cw20` is also inspired by
`erc777`).

If you want to get started building you own contract, the simplest way is to go
to the [cosmwasm-template](https://github.com/CosmWasm/cosmwasm-template)
repository and follow the instructions. This will give you a simple contract
along with tests, and a properly configured build environment. From there you
can edit the code to add your desired logic and publish it as an independent
repo.

We also recommend you review our [documentation site](https://docs.cosmwasm.com)
which contains a few tutorials to guide you in building your first contracts. We
also do public workshops on various topics about once a month. You can find
[past recordings under the "Videos" section](https://cosmwasm.com/resources), or
[join our Discord server](https://docs.cosmwasm.com/chat) to ask for help.

## Minimum Supported Rust Version (MSRV)

See [Minimum Supported Rust Version (MSRV)](./docs/MSRV.md).

## API entry points

WebAssembly contracts are basically black boxes. The have no default entry
points, and no access to the outside world by default. To make them useful, we
need to add a few elements.

If you haven't worked with WebAssembly before, please read an overview on
[how to create imports and exports](./EntryPoints.md) in general.

### Exports

The required exports provided by the cosmwasm smart contract are:

```rust
// signal for 1.0 compatibility
extern "C" fn interface_version_8() -> () {}

// copy memory to/from host, so we can pass in/out Vec<u8>
extern "C" fn allocate(size: usize) -> u32;
extern "C" fn deallocate(pointer: u32);

// creates an initial state of a contract with a configuration send in the argument msg_ptr
extern "C" fn instantiate(env_ptr: u32, info_ptr: u32, msg_ptr: u32) -> u32;
```

Contracts may also implement one or more of the following to extend their
functionality:

```rust
// modify the state of the contract
extern "C" fn execute(env_ptr: u32, info_ptr: u32, msg_ptr: u32) -> u32;

// query the state of the contract
extern "C" fn query(env_ptr: u32, msg_ptr: u32) -> u32;

// in-place contract migrations
extern "C" fn migrate(env_ptr: u32, msg_ptr: u32) -> u32;

// support submessage callbacks
extern "C" fn reply(env_ptr: u32, msg_ptr: u32) -> u32;

// expose privileged entry points to Cosmos SDK modules, not external accounts
extern "C" fn sudo(env_ptr: u32, msg_ptr: u32) -> u32;

// and to write an IBC application as a contract, implement these:
extern "C" fn ibc_channel_open(env_ptr: u32, msg_ptr: u32) -> u32;
extern "C" fn ibc_channel_connect(env_ptr: u32, msg_ptr: u32) -> u32;
extern "C" fn ibc_channel_close(env_ptr: u32, msg_ptr: u32) -> u32;
extern "C" fn ibc_packet_receive(env_ptr: u32, msg_ptr: u32) -> u32;
extern "C" fn ibc_packet_ack(env_ptr: u32, msg_ptr: u32) -> u32;
extern "C" fn ibc_packet_timeout(env_ptr: u32, msg_ptr: u32) -> u32;
```

`allocate`/`deallocate` allow the host to manage data within the Wasm VM. If
you're using Rust, you can implement them by simply
[re-exporting them from cosmwasm::exports](https://github.com/CosmWasm/cosmwasm/blob/v0.6.3/contracts/hackatom/src/lib.rs#L5).
`instantiate`, `execute` and `query` must be defined by your contract.

### Imports

The imports provided to give the contract access to the environment are:

```rust
// This interface will compile into required Wasm imports.
// A complete documentation those functions is available in the VM that provides them:
// https://github.com/CosmWasm/cosmwasm/blob/v1.0.0-beta/packages/vm/src/instance.rs#L89-L206
extern "C" {
    fn db_read(key: u32) -> u32;
    fn db_write(key: u32, value: u32);
    fn db_remove(key: u32);

    // scan creates an iterator, which can be read by consecutive next() calls
    #[cfg(feature = "iterator")]
    fn db_scan(start_ptr: u32, end_ptr: u32, order: i32) -> u32;
    #[cfg(feature = "iterator")]
    fn db_next(iterator_id: u32) -> u32;

    fn addr_validate(source_ptr: u32) -> u32;
    fn addr_canonicalize(source_ptr: u32, destination_ptr: u32) -> u32;
    fn addr_humanize(source_ptr: u32, destination_ptr: u32) -> u32;

    /// Verifies message hashes against a signature with a public key, using the
    /// secp256k1 ECDSA parametrization.
    /// Returns 0 on verification success, 1 on verification failure, and values
    /// greater than 1 in case of error.
    fn secp256k1_verify(message_hash_ptr: u32, signature_ptr: u32, public_key_ptr: u32) -> u32;

    fn secp256k1_recover_pubkey(
        message_hash_ptr: u32,
        signature_ptr: u32,
        recovery_param: u32,
    ) -> u64;

    /// Verifies a message against a signature with a public key, using the
    /// ed25519 EdDSA scheme.
    /// Returns 0 on verification success, 1 on verification failure, and values
    /// greater than 1 in case of error.
    fn ed25519_verify(message_ptr: u32, signature_ptr: u32, public_key_ptr: u32) -> u32;

    /// Verifies a batch of messages against a batch of signatures and public keys, using the
    /// ed25519 EdDSA scheme.
    /// Returns 0 on verification success, 1 on verification failure, and values
    /// greater than 1 in case of error.
    fn ed25519_batch_verify(messages_ptr: u32, signatures_ptr: u32, public_keys_ptr: u32) -> u32;

    /// Writes a debug message (UFT-8 encoded) to the host for debugging purposes.
    /// The host is free to log or process this in any way it considers appropriate.
    /// In production environments it is expected that those messages are discarded.
    fn debug(source_ptr: u32);

    /// Executes a query on the chain (import). Not to be confused with the
    /// query export, which queries the state of the contract.
    fn query_chain(request: u32) -> u32;
}
```

(from
[imports.rs](https://github.com/CosmWasm/cosmwasm/blob/main/packages/std/src/imports.rs))

You could actually implement a WebAssembly module in any language, and as long
as you implement these functions, it will be interoperable, given the JSON data
passed around is the proper format.

Note that these u32 pointers refer to `Region` instances, containing the offset
and length of some Wasm memory, to allow for safe access between the caller and
the contract:

```rust
/// Describes some data allocated in Wasm's linear memory.
/// A pointer to an instance of this can be returned over FFI boundaries.
///
/// This struct is crate internal since the cosmwasm-vm defines the same type independently.
#[repr(C)]
pub struct Region {
    /// The beginning of the region expressed as bytes from the beginning of the linear memory
    pub offset: u32,
    /// The number of bytes available in this region
    pub capacity: u32,
    /// The number of bytes used in this region
    pub length: u32,
}
```

(from
[memory.rs](https://github.com/CosmWasm/cosmwasm/blob/main/packages/std/src/memory.rs))

## Implementing the Smart Contract

If you followed the [instructions above](#Creating-a-smart-contract), you should
have a runable smart contract. You may notice that all of the Wasm exports are
taken care of by `lib.rs`, which you shouldn't need to modify. What you need to
do is simply look in `contract.rs` and implement `instantiate` and `execute`
functions, defining your custom `InstantiateMsg` and `ExecuteMsg` structs for
parsing your custom message types (as json):

```rust
#[entry_point]
pub fn instantiate(
  deps: DepsMut,
  env: Env,
  info: MessageInfo,
  msg: InstantiateMsg,
) -> Result<Response, ContractError> {}

#[entry_point]
pub fn execute(
  deps: DepsMut,
  env: Env,
  info: MessageInfo,
  msg: ExecuteMsg,
) -> Result<Response, ContractError> {}

#[entry_point]
pub fn query(deps: Deps, env: Env, msg: QueryMsg) -> Result<Binary, ContractError> {}

#[entry_point]
pub fn migrate(deps: DepsMut, env: Env, msg: MigrateMsg) -> Result<Response, ContractError> {}
```

The low-level `db_read` and `db_write` imports are nicely wrapped for you by a
`Storage` implementation (which can be swapped out between real Wasm code and
test code). This gives you a simple way to read and write data to a custom
sub-database that this contract can safely write to as it wants. It's up to you
to determine which data you want to store here:

```rust
/// Storage provides read and write access to a persistent storage.
/// If you only want to provide read access, provide `&Storage`
pub trait Storage {
    /// Returns None when key does not exist.
    /// Returns Some(Vec<u8>) when key exists.
    ///
    /// Note: Support for differentiating between a non-existent key and a key with empty value
    /// is not great yet and might not be possible in all backends. But we're trying to get there.
    fn get(&self, key: &[u8]) -> Option<Vec<u8>>;

    #[cfg(feature = "iterator")]
    /// Allows iteration over a set of key/value pairs, either forwards or backwards.
    ///
    /// The bound `start` is inclusive and `end` is exclusive.
    ///
    /// If `start` is lexicographically greater than or equal to `end`, an empty range is described, mo matter of the order.
    fn range<'a>(
        &'a self,
        start: Option<&[u8]>,
        end: Option<&[u8]>,
        order: Order,
    ) -> Box<dyn Iterator<Item = Record> + 'a>;

    fn set(&mut self, key: &[u8], value: &[u8]);

    /// Removes a database entry at `key`.
    ///
    /// The current interface does not allow to differentiate between a key that existed
    /// before and one that didn't exist. See https://github.com/CosmWasm/cosmwasm/issues/290
    fn remove(&mut self, key: &[u8]);
}
```

(from
[traits.rs](https://github.com/CosmWasm/cosmwasm/blob/main/packages/std/src/traits.rs))

## Testing the Smart Contract (rust)

For quick unit tests and useful error messages, it is often helpful to compile
the code using native build system and then test all code except for the
`extern "C"` functions (which should just be small wrappers around the real
logic).

If you have non-trivial logic in the contract, please write tests using rust's
standard tooling. If you run `cargo test`, it will compile into native code
using the `debug` profile, and you get the normal test environment you know and
love. Notably, you can add plenty of requirements to `[dev-dependencies]` in
`Cargo.toml` and they will be available for your testing joy. As long as they
are only used in `#[cfg(test)]` blocks, they will never make it into the
(release) Wasm builds and have no overhead on the production artifact.

Note that for tests, you can use the `MockStorage` implementation which gives a
generic in-memory hashtable in order to quickly test your logic. You can see a
[simple example how to write a test](https://github.com/CosmWasm/cosmwasm/blob/81b6702d3994c8c34fb51c53176993b7e672860b/contracts/hackatom/src/contract.rs#L70-L88)
in our sample contract.

## Testing the Smart Contract (wasm)

You may also want to ensure the compiled contract interacts with the environment
properly. To do so, you will want to create a canonical release build of the
`<contract>.wasm` file and then write tests in with the same VM tooling we will
use in production. This is a bit more complicated but we added some tools to
help in
[cosmwasm-vm](https://github.com/CosmWasm/cosmwasm/tree/main/packages/vm) which
can be added as a `dev-dependency`.

You will need to first compile the contract using `cargo wasm`, then load this
file in the integration tests. Take a
[look at the sample tests](https://github.com/CosmWasm/cosmwasm/blob/main/contracts/hackatom/tests/integration.rs)
to see how to do this... it is often quite easy to port a unit test to an
integration test.

## Production Builds

The above build process (`cargo wasm`) works well to produce wasm output for
testing. However, it is quite large, around 1.5 MB likely, and not suitable for
posting to the blockchain. Furthermore, it is very helpful if we have
reproducible build step so others can prove the on-chain wasm code was generated
from the published rust code.

For that, we have a separate repo,
[rust-optimizer](https://github.com/CosmWasm/rust-optimizer) that provides a
[docker image](https://hub.docker.com/r/CosmWasm/rust-optimizer/tags) for
building. For more info, look at
[rust-optimizer README](https://github.com/CosmWasm/rust-optimizer/blob/master/README.md#usage),
but the quickstart guide is:

```sh
docker run --rm -v "$(pwd)":/code \
  --mount type=volume,source="$(basename "$(pwd)")_cache",target=/code/target \
  --mount type=volume,source=registry_cache,target=/usr/local/cargo/registry \
  cosmwasm/rust-optimizer:0.12.9
```

It will output a highly size-optimized build as `contract.wasm` in `$CODE`. With
our example contract, the size went down to 126kB (from 1.6MB from
`cargo wasm`). If we didn't use serde-json, this would be much smaller still...

## Benchmarking

You may want to compare how long the contract takes to run inside the Wasm VM
compared to in native rust code, especially for computationally intensive code,
like hashing or signature verification.

**TODO** add instructions

## Developing

The ultimate auto-updating guide to building this project is the CI
configuration in `.circleci/config.yml`.

For manually building this repo locally during development, here are a few
commands. They assume you use a stable Rust version by default and have a
nightly toolchain installed as well.

**Workspace**

```sh
# Compile and lint
./devtools/check_workspace.sh

# Run tests
./devtools/test_workspace.sh
```

**Contracts**

| Step | Description                      | Command                                |
| ---- | -------------------------------- | -------------------------------------- |
| 1    | fast checks, rebuilds lock files | `./devtools/check_contracts_fast.sh`   |
| 2    | medium fast checks               | `./devtools/check_contracts_medium.sh` |
| 3    | slower checks                    | `./devtools/check_contracts_full.sh`   |
>>>>>>> 38821e78
<|MERGE_RESOLUTION|>--- conflicted
+++ resolved
@@ -2,462 +2,14 @@
 
 [![Tests](https://github.com/line/cosmwasm/actions/workflows/tests.yml/badge.svg)](https://github.com/line/cosmwasm/actions/workflows/tests.yml)
 
-**WebAssembly Smart Contracts for the LFB**
+**WebAssembly Smart Contracts for the LBM**
 
 This repository is forked from [CosmWasm/cosmwasm](https://github.com/CosmWasm/cosmwasm).
 
 For more detail, see the original documents.
 
-<<<<<<< HEAD
 - [REDAME.md](https://github.com/CosmWasm/cosmwasm/blob/main/README.md)
 - [SEMANTICS.md](https://github.com/CosmWasm/cosmwas/blob/main/SEMANTICS.md)
 - [EntryPoints.md](https://github.com/CosmWasm/cosmwasm/blob/main/EntryPoints.md)
 - [MIGRATING.md](https://github.com/CosmWasm/cosmwasm/blob/main/MIGRATING.md)
-- [IBC.md](https://github.com/CosmWasm/cosmwasm/blob/main/IBC.md)
-=======
-| Crate            | Usage                | Download                                                                                                                            | Docs                                                                                    | Coverage                                           |
-| ---------------- | -------------------- | ----------------------------------------------------------------------------------------------------------------------------------- | --------------------------------------------------------------------------------------- | -------------------------------------------------- |
-| cosmwasm-crypto  | Internal only        | [![cosmwasm-crypto on crates.io](https://img.shields.io/crates/v/cosmwasm-crypto.svg)](https://crates.io/crates/cosmwasm-crypto)    | [![Docs](https://docs.rs/cosmwasm-crypto/badge.svg)](https://docs.rs/cosmwasm-crypto)   | [![Coverage][cov-badge-crypto]][cov-link-crypto]   |
-| cosmwasm-derive  | Internal only        | [![cosmwasm-derive on crates.io](https://img.shields.io/crates/v/cosmwasm-derive.svg)](https://crates.io/crates/cosmwasm-derive)    | [![Docs](https://docs.rs/cosmwasm-derive/badge.svg)](https://docs.rs/cosmwasm-derive)   | [![Coverage][cov-badge-derive]][cov-link-derive]   |
-| cosmwasm-schema  | Contract development | [![cosmwasm-schema on crates.io](https://img.shields.io/crates/v/cosmwasm-schema.svg)](https://crates.io/crates/cosmwasm-schema)    | [![Docs](https://docs.rs/cosmwasm-schema/badge.svg)](https://docs.rs/cosmwasm-schema)   | [![Coverage][cov-badge-schema]][cov-link-schema]   |
-| cosmwasm-std     | Contract development | [![cosmwasm-std on crates.io](https://img.shields.io/crates/v/cosmwasm-std.svg)](https://crates.io/crates/cosmwasm-std)             | [![Docs](https://docs.rs/cosmwasm-std/badge.svg)](https://docs.rs/cosmwasm-std)         | [![Coverage][cov-badge-std]][cov-link-std]         |
-| cosmwasm-storage | Contract development | [![cosmwasm-storage on crates.io](https://img.shields.io/crates/v/cosmwasm-storage.svg)](https://crates.io/crates/cosmwasm-storage) | [![Docs](https://docs.rs/cosmwasm-storage/badge.svg)](https://docs.rs/cosmwasm-storage) | [![Coverage][cov-badge-storage]][cov-link-storage] |
-| cosmwasm-vm      | Host environments    | [![cosmwasm-vm on crates.io](https://img.shields.io/crates/v/cosmwasm-vm.svg)](https://crates.io/crates/cosmwasm-vm)                | [![Docs](https://docs.rs/cosmwasm-vm/badge.svg)](https://docs.rs/cosmwasm-vm)           | ([#1151])                                          |
-| cosmwasm-check   | Contract development | [![cosmwasm-check on crates.io](https://img.shields.io/crates/v/cosmwasm-check.svg)](https://crates.io/crates/cosmwasm-check)       | `cosmwasm-check -h`                                                                     | N/A                                                |
-
-[cov-badge-crypto]:
-  https://codecov.io/gh/CosmWasm/cosmwasm/branch/main/graph/badge.svg?flag=cosmwasm-crypto
-[cov-badge-derive]:
-  https://codecov.io/gh/CosmWasm/cosmwasm/branch/main/graph/badge.svg?flag=cosmwasm-derive
-[cov-badge-schema]:
-  https://codecov.io/gh/CosmWasm/cosmwasm/branch/main/graph/badge.svg?flag=cosmwasm-schema
-[cov-badge-std]:
-  https://codecov.io/gh/CosmWasm/cosmwasm/branch/main/graph/badge.svg?flag=cosmwasm-std
-[cov-badge-storage]:
-  https://codecov.io/gh/CosmWasm/cosmwasm/branch/main/graph/badge.svg?flag=cosmwasm-storage
-[cov-link-crypto]:
-  https://codecov.io/gh/CosmWasm/cosmwasm/tree/main/packages/crypto
-[cov-link-derive]:
-  https://codecov.io/gh/CosmWasm/cosmwasm/tree/main/packages/derive
-[cov-link-schema]:
-  https://codecov.io/gh/CosmWasm/cosmwasm/tree/main/packages/schema
-[cov-link-std]: https://codecov.io/gh/CosmWasm/cosmwasm/tree/main/packages/std
-[cov-link-storage]:
-  https://codecov.io/gh/CosmWasm/cosmwasm/tree/main/packages/storage
-[#1151]: https://github.com/CosmWasm/cosmwasm/issues/1151
-
-## Overview
-
-To get that contract to interact with a system needs many moving parts. To get
-oriented, here is a list of the various components of the CosmWasm ecosystem:
-
-**Standard library:**
-
-This code is compiled into Wasm bytecode as part of the smart contract.
-
-- [cosmwasm-std](https://github.com/CosmWasm/cosmwasm/tree/main/packages/std) -
-  A crate in this workspace. Provides the bindings and all imports needed to
-  build a smart contract.
-- [cosmwasm-storage](https://github.com/CosmWasm/cosmwasm/tree/main/packages/storage) -
-  A crate in this workspace. This optional addition to `cosmwasm-std` includes
-  convenience helpers for interacting with storage. **This is being deprecated
-  in favor of
-  [`cw-storage-plus`](https://github.com/CosmWasm/cw-storage-plus).** See
-  [issue #1457](https://github.com/CosmWasm/cosmwasm/issues/1457).
-- [cw-storage-plus](https://github.com/CosmWasm/cw-storage-plus) - A crate which
-  fills the same role as `cosmwasm-storage`, but with much more powerful types
-  supporting composite primary keys, secondary indexes, automatic snapshotting,
-  and more. This is used in most modern contracts and likely going to be
-  stabilized (version `1.0.0`) soon.
-
-**Building contracts:**
-
-- [cosmwasm-template](https://github.com/CosmWasm/cosmwasm-template) - A
-  starter-pack to get you quickly building your custom contract compatible with
-  the cosmwasm system.
-- [cosmwasm-plus](https://github.com/CosmWasm/cosmwasm-plus) - Some sample
-  contracts for use and inspiration. These provide usable primitives and
-  interfaces for many use cases, such as fungible tokens, NFTs, multisigs,
-  governance votes, staking derivatives, and more. Look in `packages` for docs
-  on the various standard interfaces, and `contracts` for the implementations.
-  Please submit your contract or interface via PR.
-- [rust-optimizer](https://github.com/cosmwasm/rust-optimizer) - A docker image
-  and scripts to take your Rust code and produce the smallest possible Wasm
-  output, deterministically. This is designed both for preparing contracts for
-  deployment as well as validating that a given deployed contract is based on
-  some given source code, allowing a
-  [similar contract verification algorithm](https://medium.com/coinmonks/how-to-verify-and-publish-on-etherscan-52cf25312945)
-  as Etherscan.
-- [serde-json-wasm](https://github.com/CosmWasm/serde-json-wasm) - A custom json
-  library, forked from `serde-json-core`. This provides an interface similar to
-  `serde-json`, but without any floating-point instructions (non-deterministic)
-  and producing builds around 40% of the code size.
-
-**Executing contracts:**
-
-- [cosmwasm-vm](https://github.com/CosmWasm/cosmwasm/tree/main/packages/vm) - A
-  crate in this workspace. Uses the [wasmer](https://github.com/wasmerio/wasmer)
-  engine to execute a given smart contract. Also contains code for gas metering,
-  storing, and caching wasm artifacts.
-- [wasmvm](https://github.com/CosmWasm/wasmvm) - High-level go bindings to all
-  the power inside `cosmwasm-vm`. Easily allows you to upload, instantiate and
-  execute contracts, making use of all the optimizations and caching available
-  inside `cosmwasm-vm`.
-- [wasmd](https://github.com/CosmWasm/wasmd) - A basic Cosmos SDK app to host
-  WebAssembly smart contracts. It can be run as is, or you can import the
-  `x/wasm` module from it and use it in your blockchain. It is designed to be
-  imported and customized for other blockchains, rather than forked.
-- [cosmwasm-check](https://github.com/CosmWasm/cosmwasm/tree/main/packages/check) -
-  A CLI tool and a crate in this workspace. Used to verify a Wasm binary is a
-  CosmWasm smart contract suitable for uploading to a blockchain with a given
-  set of capabilities.
-
-## Creating a Smart Contract
-
-You can see some examples of contracts under the `contracts` directory, which
-you can look at. They are simple and self-contained, primarily meant for testing
-purposes, but that also makes them easier to understand.
-
-You can also look at [cosmwasm-plus](https://github.com/CosmWasm/cosmwasm-plus)
-for examples and inspiration on more production-like contracts and also how we
-call one contract from another. If you are working on DeFi or Tokens, please
-look at the `cw20`, `cw721` and/or `cw1155` packages that define standard
-interfaces as analogues to some popular ERC designs. (`cw20` is also inspired by
-`erc777`).
-
-If you want to get started building you own contract, the simplest way is to go
-to the [cosmwasm-template](https://github.com/CosmWasm/cosmwasm-template)
-repository and follow the instructions. This will give you a simple contract
-along with tests, and a properly configured build environment. From there you
-can edit the code to add your desired logic and publish it as an independent
-repo.
-
-We also recommend you review our [documentation site](https://docs.cosmwasm.com)
-which contains a few tutorials to guide you in building your first contracts. We
-also do public workshops on various topics about once a month. You can find
-[past recordings under the "Videos" section](https://cosmwasm.com/resources), or
-[join our Discord server](https://docs.cosmwasm.com/chat) to ask for help.
-
-## Minimum Supported Rust Version (MSRV)
-
-See [Minimum Supported Rust Version (MSRV)](./docs/MSRV.md).
-
-## API entry points
-
-WebAssembly contracts are basically black boxes. The have no default entry
-points, and no access to the outside world by default. To make them useful, we
-need to add a few elements.
-
-If you haven't worked with WebAssembly before, please read an overview on
-[how to create imports and exports](./EntryPoints.md) in general.
-
-### Exports
-
-The required exports provided by the cosmwasm smart contract are:
-
-```rust
-// signal for 1.0 compatibility
-extern "C" fn interface_version_8() -> () {}
-
-// copy memory to/from host, so we can pass in/out Vec<u8>
-extern "C" fn allocate(size: usize) -> u32;
-extern "C" fn deallocate(pointer: u32);
-
-// creates an initial state of a contract with a configuration send in the argument msg_ptr
-extern "C" fn instantiate(env_ptr: u32, info_ptr: u32, msg_ptr: u32) -> u32;
-```
-
-Contracts may also implement one or more of the following to extend their
-functionality:
-
-```rust
-// modify the state of the contract
-extern "C" fn execute(env_ptr: u32, info_ptr: u32, msg_ptr: u32) -> u32;
-
-// query the state of the contract
-extern "C" fn query(env_ptr: u32, msg_ptr: u32) -> u32;
-
-// in-place contract migrations
-extern "C" fn migrate(env_ptr: u32, msg_ptr: u32) -> u32;
-
-// support submessage callbacks
-extern "C" fn reply(env_ptr: u32, msg_ptr: u32) -> u32;
-
-// expose privileged entry points to Cosmos SDK modules, not external accounts
-extern "C" fn sudo(env_ptr: u32, msg_ptr: u32) -> u32;
-
-// and to write an IBC application as a contract, implement these:
-extern "C" fn ibc_channel_open(env_ptr: u32, msg_ptr: u32) -> u32;
-extern "C" fn ibc_channel_connect(env_ptr: u32, msg_ptr: u32) -> u32;
-extern "C" fn ibc_channel_close(env_ptr: u32, msg_ptr: u32) -> u32;
-extern "C" fn ibc_packet_receive(env_ptr: u32, msg_ptr: u32) -> u32;
-extern "C" fn ibc_packet_ack(env_ptr: u32, msg_ptr: u32) -> u32;
-extern "C" fn ibc_packet_timeout(env_ptr: u32, msg_ptr: u32) -> u32;
-```
-
-`allocate`/`deallocate` allow the host to manage data within the Wasm VM. If
-you're using Rust, you can implement them by simply
-[re-exporting them from cosmwasm::exports](https://github.com/CosmWasm/cosmwasm/blob/v0.6.3/contracts/hackatom/src/lib.rs#L5).
-`instantiate`, `execute` and `query` must be defined by your contract.
-
-### Imports
-
-The imports provided to give the contract access to the environment are:
-
-```rust
-// This interface will compile into required Wasm imports.
-// A complete documentation those functions is available in the VM that provides them:
-// https://github.com/CosmWasm/cosmwasm/blob/v1.0.0-beta/packages/vm/src/instance.rs#L89-L206
-extern "C" {
-    fn db_read(key: u32) -> u32;
-    fn db_write(key: u32, value: u32);
-    fn db_remove(key: u32);
-
-    // scan creates an iterator, which can be read by consecutive next() calls
-    #[cfg(feature = "iterator")]
-    fn db_scan(start_ptr: u32, end_ptr: u32, order: i32) -> u32;
-    #[cfg(feature = "iterator")]
-    fn db_next(iterator_id: u32) -> u32;
-
-    fn addr_validate(source_ptr: u32) -> u32;
-    fn addr_canonicalize(source_ptr: u32, destination_ptr: u32) -> u32;
-    fn addr_humanize(source_ptr: u32, destination_ptr: u32) -> u32;
-
-    /// Verifies message hashes against a signature with a public key, using the
-    /// secp256k1 ECDSA parametrization.
-    /// Returns 0 on verification success, 1 on verification failure, and values
-    /// greater than 1 in case of error.
-    fn secp256k1_verify(message_hash_ptr: u32, signature_ptr: u32, public_key_ptr: u32) -> u32;
-
-    fn secp256k1_recover_pubkey(
-        message_hash_ptr: u32,
-        signature_ptr: u32,
-        recovery_param: u32,
-    ) -> u64;
-
-    /// Verifies a message against a signature with a public key, using the
-    /// ed25519 EdDSA scheme.
-    /// Returns 0 on verification success, 1 on verification failure, and values
-    /// greater than 1 in case of error.
-    fn ed25519_verify(message_ptr: u32, signature_ptr: u32, public_key_ptr: u32) -> u32;
-
-    /// Verifies a batch of messages against a batch of signatures and public keys, using the
-    /// ed25519 EdDSA scheme.
-    /// Returns 0 on verification success, 1 on verification failure, and values
-    /// greater than 1 in case of error.
-    fn ed25519_batch_verify(messages_ptr: u32, signatures_ptr: u32, public_keys_ptr: u32) -> u32;
-
-    /// Writes a debug message (UFT-8 encoded) to the host for debugging purposes.
-    /// The host is free to log or process this in any way it considers appropriate.
-    /// In production environments it is expected that those messages are discarded.
-    fn debug(source_ptr: u32);
-
-    /// Executes a query on the chain (import). Not to be confused with the
-    /// query export, which queries the state of the contract.
-    fn query_chain(request: u32) -> u32;
-}
-```
-
-(from
-[imports.rs](https://github.com/CosmWasm/cosmwasm/blob/main/packages/std/src/imports.rs))
-
-You could actually implement a WebAssembly module in any language, and as long
-as you implement these functions, it will be interoperable, given the JSON data
-passed around is the proper format.
-
-Note that these u32 pointers refer to `Region` instances, containing the offset
-and length of some Wasm memory, to allow for safe access between the caller and
-the contract:
-
-```rust
-/// Describes some data allocated in Wasm's linear memory.
-/// A pointer to an instance of this can be returned over FFI boundaries.
-///
-/// This struct is crate internal since the cosmwasm-vm defines the same type independently.
-#[repr(C)]
-pub struct Region {
-    /// The beginning of the region expressed as bytes from the beginning of the linear memory
-    pub offset: u32,
-    /// The number of bytes available in this region
-    pub capacity: u32,
-    /// The number of bytes used in this region
-    pub length: u32,
-}
-```
-
-(from
-[memory.rs](https://github.com/CosmWasm/cosmwasm/blob/main/packages/std/src/memory.rs))
-
-## Implementing the Smart Contract
-
-If you followed the [instructions above](#Creating-a-smart-contract), you should
-have a runable smart contract. You may notice that all of the Wasm exports are
-taken care of by `lib.rs`, which you shouldn't need to modify. What you need to
-do is simply look in `contract.rs` and implement `instantiate` and `execute`
-functions, defining your custom `InstantiateMsg` and `ExecuteMsg` structs for
-parsing your custom message types (as json):
-
-```rust
-#[entry_point]
-pub fn instantiate(
-  deps: DepsMut,
-  env: Env,
-  info: MessageInfo,
-  msg: InstantiateMsg,
-) -> Result<Response, ContractError> {}
-
-#[entry_point]
-pub fn execute(
-  deps: DepsMut,
-  env: Env,
-  info: MessageInfo,
-  msg: ExecuteMsg,
-) -> Result<Response, ContractError> {}
-
-#[entry_point]
-pub fn query(deps: Deps, env: Env, msg: QueryMsg) -> Result<Binary, ContractError> {}
-
-#[entry_point]
-pub fn migrate(deps: DepsMut, env: Env, msg: MigrateMsg) -> Result<Response, ContractError> {}
-```
-
-The low-level `db_read` and `db_write` imports are nicely wrapped for you by a
-`Storage` implementation (which can be swapped out between real Wasm code and
-test code). This gives you a simple way to read and write data to a custom
-sub-database that this contract can safely write to as it wants. It's up to you
-to determine which data you want to store here:
-
-```rust
-/// Storage provides read and write access to a persistent storage.
-/// If you only want to provide read access, provide `&Storage`
-pub trait Storage {
-    /// Returns None when key does not exist.
-    /// Returns Some(Vec<u8>) when key exists.
-    ///
-    /// Note: Support for differentiating between a non-existent key and a key with empty value
-    /// is not great yet and might not be possible in all backends. But we're trying to get there.
-    fn get(&self, key: &[u8]) -> Option<Vec<u8>>;
-
-    #[cfg(feature = "iterator")]
-    /// Allows iteration over a set of key/value pairs, either forwards or backwards.
-    ///
-    /// The bound `start` is inclusive and `end` is exclusive.
-    ///
-    /// If `start` is lexicographically greater than or equal to `end`, an empty range is described, mo matter of the order.
-    fn range<'a>(
-        &'a self,
-        start: Option<&[u8]>,
-        end: Option<&[u8]>,
-        order: Order,
-    ) -> Box<dyn Iterator<Item = Record> + 'a>;
-
-    fn set(&mut self, key: &[u8], value: &[u8]);
-
-    /// Removes a database entry at `key`.
-    ///
-    /// The current interface does not allow to differentiate between a key that existed
-    /// before and one that didn't exist. See https://github.com/CosmWasm/cosmwasm/issues/290
-    fn remove(&mut self, key: &[u8]);
-}
-```
-
-(from
-[traits.rs](https://github.com/CosmWasm/cosmwasm/blob/main/packages/std/src/traits.rs))
-
-## Testing the Smart Contract (rust)
-
-For quick unit tests and useful error messages, it is often helpful to compile
-the code using native build system and then test all code except for the
-`extern "C"` functions (which should just be small wrappers around the real
-logic).
-
-If you have non-trivial logic in the contract, please write tests using rust's
-standard tooling. If you run `cargo test`, it will compile into native code
-using the `debug` profile, and you get the normal test environment you know and
-love. Notably, you can add plenty of requirements to `[dev-dependencies]` in
-`Cargo.toml` and they will be available for your testing joy. As long as they
-are only used in `#[cfg(test)]` blocks, they will never make it into the
-(release) Wasm builds and have no overhead on the production artifact.
-
-Note that for tests, you can use the `MockStorage` implementation which gives a
-generic in-memory hashtable in order to quickly test your logic. You can see a
-[simple example how to write a test](https://github.com/CosmWasm/cosmwasm/blob/81b6702d3994c8c34fb51c53176993b7e672860b/contracts/hackatom/src/contract.rs#L70-L88)
-in our sample contract.
-
-## Testing the Smart Contract (wasm)
-
-You may also want to ensure the compiled contract interacts with the environment
-properly. To do so, you will want to create a canonical release build of the
-`<contract>.wasm` file and then write tests in with the same VM tooling we will
-use in production. This is a bit more complicated but we added some tools to
-help in
-[cosmwasm-vm](https://github.com/CosmWasm/cosmwasm/tree/main/packages/vm) which
-can be added as a `dev-dependency`.
-
-You will need to first compile the contract using `cargo wasm`, then load this
-file in the integration tests. Take a
-[look at the sample tests](https://github.com/CosmWasm/cosmwasm/blob/main/contracts/hackatom/tests/integration.rs)
-to see how to do this... it is often quite easy to port a unit test to an
-integration test.
-
-## Production Builds
-
-The above build process (`cargo wasm`) works well to produce wasm output for
-testing. However, it is quite large, around 1.5 MB likely, and not suitable for
-posting to the blockchain. Furthermore, it is very helpful if we have
-reproducible build step so others can prove the on-chain wasm code was generated
-from the published rust code.
-
-For that, we have a separate repo,
-[rust-optimizer](https://github.com/CosmWasm/rust-optimizer) that provides a
-[docker image](https://hub.docker.com/r/CosmWasm/rust-optimizer/tags) for
-building. For more info, look at
-[rust-optimizer README](https://github.com/CosmWasm/rust-optimizer/blob/master/README.md#usage),
-but the quickstart guide is:
-
-```sh
-docker run --rm -v "$(pwd)":/code \
-  --mount type=volume,source="$(basename "$(pwd)")_cache",target=/code/target \
-  --mount type=volume,source=registry_cache,target=/usr/local/cargo/registry \
-  cosmwasm/rust-optimizer:0.12.9
-```
-
-It will output a highly size-optimized build as `contract.wasm` in `$CODE`. With
-our example contract, the size went down to 126kB (from 1.6MB from
-`cargo wasm`). If we didn't use serde-json, this would be much smaller still...
-
-## Benchmarking
-
-You may want to compare how long the contract takes to run inside the Wasm VM
-compared to in native rust code, especially for computationally intensive code,
-like hashing or signature verification.
-
-**TODO** add instructions
-
-## Developing
-
-The ultimate auto-updating guide to building this project is the CI
-configuration in `.circleci/config.yml`.
-
-For manually building this repo locally during development, here are a few
-commands. They assume you use a stable Rust version by default and have a
-nightly toolchain installed as well.
-
-**Workspace**
-
-```sh
-# Compile and lint
-./devtools/check_workspace.sh
-
-# Run tests
-./devtools/test_workspace.sh
-```
-
-**Contracts**
-
-| Step | Description                      | Command                                |
-| ---- | -------------------------------- | -------------------------------------- |
-| 1    | fast checks, rebuilds lock files | `./devtools/check_contracts_fast.sh`   |
-| 2    | medium fast checks               | `./devtools/check_contracts_medium.sh` |
-| 3    | slower checks                    | `./devtools/check_contracts_full.sh`   |
->>>>>>> 38821e78
+- [IBC.md](https://github.com/CosmWasm/cosmwasm/blob/main/IBC.md)