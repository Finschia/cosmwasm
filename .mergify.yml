# See https://doc.mergify.io/configuration.html

pull_request_rules:
  - name: automerge to main with label automerge
    conditions:
      - "#approved-reviews-by>=1"
      - base=main
      - label=automerge
      - -draft
      - label!=WIP
<<<<<<< HEAD
      # We need to list them all individually. Here is why: https://doc.mergify.io/conditions.html#validating-all-status-check
      - "status-success=ci/circleci: package_crypto"
      - "status-success=ci/circleci: package_schema"
      - "status-success=ci/circleci: package_std"
      - "status-success=ci/circleci: package_storage"
      - "status-success=ci/circleci: package_ext"
      - "status-success=ci/circleci: package_vm"
=======
      # We need to list them all individually. Here is why: https://docs.mergify.com/conditions/#validating-all-status-checks
      # Also make sure to update this when the CI names change
      - "status-success=macOS"
      - "status-success=Windows"
      - "status-success=ci/circleci: arm64"
      - "status-success=ci/circleci: clippy-1.67.0"
      - "status-success=ci/circleci: clippy-1.68.2"
>>>>>>> f11b456d
      - "status-success=ci/circleci: contract_burner"
      - "status-success=ci/circleci: contract_crypto_verify"
      - "status-success=ci/circleci: contract_cyberpunk"
      - "status-success=ci/circleci: contract_floaty"
      - "status-success=ci/circleci: contract_hackatom"
      - "status-success=ci/circleci: contract_hackatom"
      - "status-success=ci/circleci: contract_ibc_reflect"
      - "status-success=ci/circleci: contract_ibc_reflect_send"
      - "status-success=ci/circleci: contract_queue"
      - "status-success=ci/circleci: contract_reflect"
      - "status-success=ci/circleci: contract_staking"
<<<<<<< HEAD
      - "status-success=ci/circleci: contract_token_tester"
      - "status-success=ci/circleci: contract_collection_tester"
=======
      - "status-success=ci/circleci: contract_virus"
      # disabled temporarily because Rust version is too low
      # - "status-success=ci/circleci: coverage"
>>>>>>> f11b456d
      - "status-success=ci/circleci: fmt"
      - "status-success=ci/circleci: fmt_extra"
      - "status-success=ci/circleci: package_check"
      - "status-success=ci/circleci: package_crypto"
      - "status-success=ci/circleci: package_schema"
      - "status-success=ci/circleci: package_schema_derive"
      - "status-success=ci/circleci: package_std"
      - "status-success=ci/circleci: package_storage"
      - "status-success=ci/circleci: package_vm"
      - "status-success=ci/circleci: package_vm_windows"
    actions:
      merge:
        method: merge
  - name: backport PRs to minor version branch
    conditions:
      - base=main
      - label=backport
    actions:
      backport:
        branches:
          # Update this when going to a new minor version
          - "release/1.4"
        assignees:
          - "{{ author }}"<|MERGE_RESOLUTION|>--- conflicted
+++ resolved
@@ -8,15 +8,6 @@
       - label=automerge
       - -draft
       - label!=WIP
-<<<<<<< HEAD
-      # We need to list them all individually. Here is why: https://doc.mergify.io/conditions.html#validating-all-status-check
-      - "status-success=ci/circleci: package_crypto"
-      - "status-success=ci/circleci: package_schema"
-      - "status-success=ci/circleci: package_std"
-      - "status-success=ci/circleci: package_storage"
-      - "status-success=ci/circleci: package_ext"
-      - "status-success=ci/circleci: package_vm"
-=======
       # We need to list them all individually. Here is why: https://docs.mergify.com/conditions/#validating-all-status-checks
       # Also make sure to update this when the CI names change
       - "status-success=macOS"
@@ -24,7 +15,6 @@
       - "status-success=ci/circleci: arm64"
       - "status-success=ci/circleci: clippy-1.67.0"
       - "status-success=ci/circleci: clippy-1.68.2"
->>>>>>> f11b456d
       - "status-success=ci/circleci: contract_burner"
       - "status-success=ci/circleci: contract_crypto_verify"
       - "status-success=ci/circleci: contract_cyberpunk"
@@ -36,14 +26,9 @@
       - "status-success=ci/circleci: contract_queue"
       - "status-success=ci/circleci: contract_reflect"
       - "status-success=ci/circleci: contract_staking"
-<<<<<<< HEAD
-      - "status-success=ci/circleci: contract_token_tester"
-      - "status-success=ci/circleci: contract_collection_tester"
-=======
       - "status-success=ci/circleci: contract_virus"
       # disabled temporarily because Rust version is too low
       # - "status-success=ci/circleci: coverage"
->>>>>>> f11b456d
       - "status-success=ci/circleci: fmt"
       - "status-success=ci/circleci: fmt_extra"
       - "status-success=ci/circleci: package_check"
