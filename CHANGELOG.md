# CHANGELOG

The format is based on [Keep a Changelog](https://keepachangelog.com/en/1.0.0/),
and this project adheres to
[Semantic Versioning](https://semver.org/spec/v2.0.0.html).

## [Unreleased]

<<<<<<< HEAD
### Added

- cosmwasm-vm: Add `Cache::save_wasm_unchecked` to save Wasm blobs that have
  been checked before. This is useful for state-sync where we know the Wasm code
  was checked when it was first uploaded. ([#1635])

[#1635]: https://github.com/CosmWasm/cosmwasm/pull/1635

### Changed

- cosmwasm-vm: Add checks for table section of Wasm blob ([#1631]).
- cosmwasm-vm: Limit number of imports during static validation ([#1629]).
- cosmwasm-vm: The `check_contract` example was removed. Please use the crate
  [cosmwasm-check](https://crates.io/crates/cosmwasm-check) instead ([#1511]).
- cosmwasm-vm: Avoid using loupe for getting the `Module` size in the file
  system cache to prepare for the Wasmer 3 upgrade.
- cosmwasm-vm: Add target (triple + CPU features) into the module cache
  directory to avoid using modules compiled for a different system. Bump
  `MODULE_SERIALIZATION_VERSION` to "v5". ([#1664])
- cosmwasm-vm: When enabling `print_debug` the debug logs are now printed to
  STDERR instead of STDOUT by default ([#1667]).
- cosmwasm-vm: Add `Instance::set_debug_handler`/`unset_debug_handler` to allow
  customizing the handling of debug messages emitted by the contract ([#1667]).

[#1511]: https://github.com/CosmWasm/cosmwasm/issues/1511
[#1629]: https://github.com/CosmWasm/cosmwasm/pull/1629
[#1631]: https://github.com/CosmWasm/cosmwasm/pull/1631
[#1664]: https://github.com/CosmWasm/cosmwasm/pull/1664
[#1667]: https://github.com/CosmWasm/cosmwasm/pull/1667
=======
## [1.2.5] - 2023-05-02

### Added

- cosmwasm-std: Implement `PartialEq` for `Addr == &Addr` and `&Addr == Addr` as
  well as `Event == &Event` and `&Event == Event` ([#1672]).
- cosmwasm-std: Add `#[must_use]` annotations to `Uint64`, `Uint128`, `Uint256`,
  `Uint512`, `Decimal` and `Decimal256` math operations ([#1678])

[#1672]: https://github.com/CosmWasm/cosmwasm/pull/1672
[#1678]: https://github.com/CosmWasm/cosmwasm/pull/1678

### Deprecated

- cosmwasm-std: The PartialEq implementations between `Addr` and `&str`/`String`
  are deprecated because they are not considered to be safe. In almost all cases
  you want to convert both sides of the equation to `Addr` first. If you really
  want to do a string comparison, use `Addr::as_str()` explicitly. ([#1671])

[#1671]: https://github.com/CosmWasm/cosmwasm/pull/1671
>>>>>>> 4318c67a

## [1.2.4] - 2023-04-17

### Fixed

- cosmwasm-vm: Add call depths limit

## [1.2.3] - 2023-03-22

- cosmwasm-vm: Use saturating increments for `Stats` fields to ensure we don't
  run into overflow issues.

## [1.2.2] - 2023-03-08

### Added

- cosmwasm-std: Add an IBC querier implementation to `testing::MockQuerier`
  ([#1620], [#1624]).
- cosmwasm-std: Add `#[must_use]` annotations to `Timestamp` math functions.

[#1620]: https://github.com/CosmWasm/cosmwasm/pull/1620
[#1624]: https://github.com/CosmWasm/cosmwasm/pull/1624

### Fixed

- all: Fix `backtraces` feature for newer versions of Rust. This still requires
  Rust nightly ([#1613]).
- cosmwasm-std: Add missing export `CheckedMultiplyFractionError` ([#1608]).

[#1608]: https://github.com/CosmWasm/cosmwasm/pull/1608
[#1613]: https://github.com/CosmWasm/cosmwasm/pull/1613

## [1.2.1] - 2023-01-30

### Added

- cosmwasm-std: Add `Decimal{,256}::to_uint_floor` and `::to_uint_ceil` for
  efficient and explicit decimal to uint conversion ([#1603]).

[#1603]: https://github.com/CosmWasm/cosmwasm/pull/1603

### Fixed

- cosmwasm-std: Make fields of `WeightedVoteOption` public to allow constructing
  it ([#1597]).

[#1597]: https://github.com/CosmWasm/cosmwasm/issues/1597

### Changed

- cosmwasm-std: Improve readability of `Debug` output for `Decimal` and
  `Decimal256` ([#1600]).

[#1600]: https://github.com/CosmWasm/cosmwasm/pull/1600

## [1.2.0] - 2023-01-24

### Added

- cosmwasm-std: Add `GovMsg::VoteWeighted`. In order to use this in a contract,
  the `cosmwasm_1_2` feature needs to be enabled for the `cosmwasm_std`
  dependency. This makes the contract incompatible with chains running versions
  of CosmWasm earlier than 1.2.0 ([#1481]).
- cosmwasm-std: Add `instantiate2_address` which allows calculating the
  predictable addresses for `MsgInstantiateContract2` ([#1437], [#1554]).
- cosmwasm-std: Add `WasmMsg::Instantiate2` (requires `cosmwasm_1_2`, see
  `GovMsg::VoteWeighted` above) to instantiate contracts at a predictable
  address ([#1436], [#1554])).
- cosmwasm-schema: In contracts, `cosmwasm schema` will now output a separate
  JSON Schema file for each entrypoint in the `raw` subdirectory ([#1478],
  [#1533]).
- cosmwasm-std: Upgrade `serde-json-wasm` dependency to 0.5.0 which adds map
  support to `to_vec`/`to_binary` and friends.
- cosmwasm-std: Implement `AsRef<[u8]>` for `Binary` and `HexBinary` ([#1550]).
- cosmwasm-std: Allow constructing `SupplyResponse` via a `Default`
  implementation ([#1552], [#1560]).
- cosmwasm-std: Add `Never` type which cannot be instantiated. This can be used
  as the error type for `ibc_packet_receive` or `ibc_packet_ack` to gain
  confidence that the implementations never errors and the transaction does not
  get reverted. ([#1513])
- cosmwasm-std: Add new `WasmQuery::CodeInfo` to get the checksum of a code ID
  ([#1561]).
- cosmwasm-vm: Add `Cache::remove_wasm` to remove obsolete Wasm blobs and their
  compiled modules.
- cosmwasm-std: Implement fraction multiplication and division. Assists with
  Uint & Decimal arithmetic and exposes methods for flooring/ceiling result
  ([#1485], [#1566]).

[#1436]: https://github.com/CosmWasm/cosmwasm/issues/1436
[#1437]: https://github.com/CosmWasm/cosmwasm/issues/1437
[#1478]: https://github.com/CosmWasm/cosmwasm/pull/1478
[#1481]: https://github.com/CosmWasm/cosmwasm/pull/1481
[#1485]: https://github.com/CosmWasm/cosmwasm/issues/1485
[#1513]: https://github.com/CosmWasm/cosmwasm/pull/1513
[#1533]: https://github.com/CosmWasm/cosmwasm/pull/1533
[#1550]: https://github.com/CosmWasm/cosmwasm/issues/1550
[#1552]: https://github.com/CosmWasm/cosmwasm/pull/1552
[#1554]: https://github.com/CosmWasm/cosmwasm/pull/1554
[#1560]: https://github.com/CosmWasm/cosmwasm/pull/1560
[#1561]: https://github.com/CosmWasm/cosmwasm/pull/1561
[#1566]: https://github.com/CosmWasm/cosmwasm/pull/1566

### Changed

- cosmwasm-vm: Avoid exposing OS specific file system errors in order to test
  cosmwasm-vm on Windows. This gives us confidence for integrating cosmwasm-vm
  in a libwasmvm build on Windows. This change is likely to be consensus
  breaking as error messages change. ([#1406])
- cosmwasm-vm: Use `Display` representation for embedding Wasmer
  `InstantiationError`s ([#1508]).

[#1406]: https://github.com/CosmWasm/cosmwasm/pull/1406
[#1508]: https://github.com/CosmWasm/cosmwasm/issues/1508

### Fixed

- cosmwasm-schema: Nested QueryMsg with generics is now supported by the
  QueryResponses macro ([#1516]).
- cosmwasm-schema: A nested QueryMsg no longer causes runtime errors if it
  contains doc comments.
- cosmwasm-std/cosmwasm-vm: Increase length limit for address conversion in
  `MockApi` to support addresses longer than 54 bytes ([#1529]).

[#1516]: https://github.com/CosmWasm/cosmwasm/issues/1516
[#1529]: https://github.com/CosmWasm/cosmwasm/issues/1529

## [1.1.9] - 2022-12-06

### Fixed

- cosmwasm-schema: Fix type fully qualified path to symbol `QueryResponses` in
  macro `cosmwasm_schema::generate_api!` ([#1527]).

[#1527]: https://github.com/CosmWasm/cosmwasm/issues/1527

## [1.1.8] - 2022-11-22

### Fixed

- cosmwasm-schema: Fix type params on `QueryMsg` causing a compiler error when
  used with the `QueryResponses` derive macro.

## [1.1.6] - 2022-11-16

### Added

- cosmwasm-std: Add `From` implementations to convert between
  `CanonicalAddr`/`Binary` as well as `CanonicalAddr`/`HexBinary` ([#1463]).
- cosmwasm-std: Add `From` implementations to convert `u8` arrays to
  `CanonicalAddr` ([#1463]).
- cosmwasm-std: Implement `PartialEq` between `CanonicalAddr` and
  `HexBinary`/`Binary` ([#1463]).

[#1463]: https://github.com/CosmWasm/cosmwasm/pull/1463

### Changed

- all: Bump a few dependency versions to make the codebase compile with
  `-Zminimal-versions` ([#1465]).
- cosmwasm-profiler: Package was removed 🪦. It served its job showing us that
  we cannot properly measure different runtimes for differet Wasm opcodes.
- cosmwasm-schema: schema generation is now locked to produce strictly
  `draft-07` schemas
- cosmwasm-schema: `QueryResponses` derive now sets the `JsonSchema` trait bound
  on the generated `impl` block. This allows the contract dev to not add a
  `JsonSchema` trait bound on the type itself.

[#1465]: https://github.com/CosmWasm/cosmwasm/pull/1465

## [1.1.5] - 2022-10-17

### Added

- cosmwasm-std: Add `wrapping_add`, `wrapping_sub`, `wrapping_mul` and
  `wrapping_pow` to `Uint256`/`Uint512`.
- cosmwasm-schema: Better error messaging when attempting to compile schema
  generator for `wasm32`
- cosmwasm-vm: In the `secp256k1_verify`, `secp256k1_recover_pubkey`,
  `ed25519_verify` and `ed25519_batch_verify` import implementations we now exit
  early if the gas left is not sufficient to perform the operation.

### Changed

- cosmwasm-std: Remove `non_exhaustive` from IBC types `IbcChannelOpenMsg`,
  `IbcChannelConnectMsg` and `IbcChannelCloseMsg` in order to allow exhaustive
  matching over the possible scenarios without an unused fallback case
  ([#1449]).

[#1449]: https://github.com/CosmWasm/cosmwasm/pull/1449

## [1.1.4] - 2022-10-03

### Fixed

- cosmwasm-schema: Properly analyze schemas generated for `untagged` enums

## [1.1.3] - 2022-09-29

### Fixed

- cosmwasm-schema: `IntegrityError` is now public

## [1.1.2] - 2022-09-19

### Added

- cosmwasm-std: Add testing macro `assert_approx_eq!` for comparing two integers
  to be relatively close to each other ([#1417]).
- cosmwasm-std: Add `HexBinary` which is like `Binary` but encodes to hex
  strings in JSON. Add `StdError::InvalidHex` error case. ([#1425])

[#1417]: https://github.com/CosmWasm/cosmwasm/issues/1417
[#1425]: https://github.com/CosmWasm/cosmwasm/pull/1425

### Fixed

- cosmwasm-vm: Bump `MODULE_SERIALIZATION_VERSION` to "v4" because the module
  serialization format changed between Wasmer 2.2 and 2.3 ([#1426]).
- cosmwasm-schema: The `QueryResponses` derive macro now supports `QueryMsg`s
  with generics. ([#1429])

[#1426]: https://github.com/CosmWasm/cosmwasm/issues/1426
[#1429]: https://github.com/CosmWasm/cosmwasm/pull/1429

## [1.1.1] - 2022-09-15

### Fixed

- cosmwasm-schema: Using `QueryResponses` with a `QueryMsg` containing a
  unit-like variant will no longer crash. The different variant types in Rust
  are:
  ```rust
  enum QueryMsg {
      UnitLike,
      Tuple(),
      Struct {},
  }
  ```
  It's still recommended to only use struct variants, even if there are no
  fields.

### Changed

- cosmwasm-schema: It is no longer necessary to specify `serde` or `schemars` as
  a dependency in order to make `cosmwasm-schema` macros work.

## [1.1.0] - 2022-09-05

### Added

- cosmwasm-std: Implement PartialEq for `Binary` and `u8` arrays.
- cosmwasm-std: Add `Uint{64,128,256,512}::one`.
- cosmwasm-std: Add `Uint{64,128,256,512}::abs_diff` and
  `Decimal{,256}::abs_diff` ([#1334]).
- cosmwasm-std: Implement `From<Decimal> for Decimal256`.
- cosmwasm-std: Implement `Rem`/`RemAssign` for `Decimal`/`Decimal256`.
- cosmwasm-std: Implement `checked_add`/`_sub`/`_div`/`_rem` for
  `Decimal`/`Decimal256`.
- cosmwasm-std: Implement `pow`/`saturating_pow` for `Decimal`/`Decimal256`.
- cosmwasm-std: Implement `ceil`/`floor` for `Decimal`/`Decimal256`.
- cosmwasm-std: Implement `PartialEq` for reference on one side and owned value
  on the other for all `Uint` and `Decimal` types
- cosmwasm-std: Implement `saturating_add`/`sub`/`mul` for
  `Decimal`/`Decimal256`.
- cosmwasm-std: Implement `BankQuery::Supply` to allow querying the total supply
  of a native token. In order to use this query in a contract, the
  `cosmwasm_1_1` feature needs to be enabled for the `cosmwasm_std` dependency.
  This makes the contract incompatible with chains running CosmWasm `1.0`.
  ([#1356])
- cosmwasm-std: Implement `MIN` const value for all `Uint` and `Decimal` types
- cosmwasm-std: Implement `checked_div_euclid` for `Uint256`/`Uint512`
- cosmwasm-std: Add `QuerierWrapper::query_wasm_contract_info` - this is just a
  convenience helper for querying `WasmQuery::ContractInfo`.
- cosmwasm-check: This is a new binary package that allows running various
  CosmWasm compatibility checks on compiled .wasm files. See
  https://crates.io/crates/cosmwasm-check for usage info.

[#1334]: https://github.com/CosmWasm/cosmwasm/pull/1334
[#1356]: https://github.com/CosmWasm/cosmwasm/pull/1356

### Changed

- cosmwasm-vm/cosmwasm-profiler: Upgrade Wasmer to 2.3.0.
- cosmwasm-std: Enable the `abort` feature by default. This provides more
  helpful panic messages via a custom panic handler.
- cosmwasm-std: Make `Decimal{,256}::DECIMAL_PLACES` a public `u32` value.
- cosmwasm-crypto: Bumped `k256` `0.10.4 -> 0.11` and `digest` `0.9 -> 0.10`
  ([#1374]).
- cosmwasm-vm: Rename features to capabilities, including
  1. `features_from_csv` to `capabilities_from_csv`;
  2. `CacheOptions::supported_features` to
     `CacheOptions::available_capabilities`;
  3. `MockInstanceOptions::supported_features` to
     `MockInstanceOptions::available_capabilities`
  4. `Instance::required_features` to `Instance::required_capabilities`
  5. `AnalysisReport::required_features` to
     `AnalysisReport::required_capabilities`.

[#1374]: https://github.com/CosmWasm/cosmwasm/pull/1374

### Deprecated

- cosmwasm-vm: The `check_contract` example was deprecated. Please use the new
  crate [cosmwasm-check](https://crates.io/crates/cosmwasm-check) instead
  ([#1371]).

[#1371]: https://github.com/CosmWasm/cosmwasm/issues/1371

## [1.0.0] - 2022-05-14

### Added

- cosmwasm-std: Export `DelegationResponse` ([#1301]).
- cosmwasm-std: When the new `abort` feature is enabled, cosmwasm-std installs a
  panic handler that aborts the contract and passes the panic message to the
  host. The `abort` feature can only be used when deploying to chains that
  implement the import. For this reason, it's not yet enabled by default.
  ([#1299])
- cosmwasm-vm: A new import `abort` is created to abort contract execution when
  requested by the contract. ([#1299])
- cosmwasm-std: Add new `ibc3` feature that allows to use IBC-Go V3 features,
  like version negotiation and exposing relayer address to the contract.
  Requires a compatible wasmd runtime (v0.27.0+) ([#1302])

[#1299]: https://github.com/CosmWasm/cosmwasm/pull/1299
[#1301]: https://github.com/CosmWasm/cosmwasm/pull/1301
[#1302]: https://github.com/CosmWasm/cosmwasm/pull/1302

## [1.0.0-rc.0] - 2022-05-05

### Fixed

- cosmwasm-std: Upgrade `serde-json-wasm` to 0.4.0 to fix u128/i128
  serialization of `to_vec`/`to_binary` in some cases ([#1297]).

[#1297]: https://github.com/CosmWasm/cosmwasm/pull/1297

### Added

- cosmwasm-std: Implement `checked_multiply_ratio` for
  `Uint64`/`Uint128`/`Uint256`
- cosmwasm-std: Implement `checked_from_ratio` for `Decimal`/`Decimal256`
- cosmwasm-std: Implement `Div`/`DivAssign` for `Decimal`/`Decimal256`.
- cosmwasm-vm: Add feature `allow_interface_version_7` to run CosmWasm 0.16
  contracts in modern hosts. Be careful if you consider using this!

### Changed

- all: Updated Rust edition to 2021
- cosmwasm-std: Rename `SubMsgExecutionResponse` to `SubMsgResponse`.
- cosmwasm-crypto: Update dependency `k256` to ^0.10.4.
- cosmwasm-vm: `BackendError` was changed to `non_exhaustive` for future
  extension; `BackendError` now implements `PartialEq` for easier test code; the
  `msg` in `BackendError::Unknown` became non-optional because it was always
  set; the argument in `BackendError::unknown`/`::user_err` was change to
  `impl Into<String>` to avoid unnecessary clones.

### Deprecated

- cosmwasm-std: `SubMsgExecutionResponse` is deprecated in favor of the new
  `SubMsgResponse`.

### Removed

- cosmwasm-std: Remove `Pair` which was previously deprecated. Use `Record`
  instead. ([#1282])

[#1282]: https://github.com/CosmWasm/cosmwasm/issues/1282

## [1.0.0-beta8] - 2022-04-06

### Added

- cosmwasm-std: Implement `MulAssign` for `Decimal`/`Decimal256`.
- cosmwasm-std: Implement `is_zero`/`atomics`/`decimal_places` as const for Uint
  and Decimal types.
- cosmwasm-std: Implement `new` and `raw` const constructors for
  `Decimal`/`Decimal256`.

### Changed

- all: Drop support for Rust versions lower than 1.56.1.
- cosmwasm-std: `MockQuerier` now supports adding custom behaviour for handling
  Wasm queries via `MockQuerier::update_wasm` ([#1050]).

[#1050]: https://github.com/CosmWasm/cosmwasm/pull/1050

### Fixed

- cosmwasm-std: `Api::addr_validate` now requires inputs to be normalized.
- cosmwasm-vm: The `addr_validate` import now requires inputs to be normalized.

## [1.0.0-beta7] - 2022-03-22

### Added

- cosmwasm-std: Implement `Decimal{,256}::checked_mul` and
  `Decimal{,256}::checked_pow`.
- cosmwasm-std: Implement `Sub`/`SubAssign` for `Uint64`.
- cosmwasm-std: Implement `Mul`/`MulAssign` for `Uint64`.
- cosmwasm-std: Implement `RemAssign` for
  `Uint64`/`Uint128`/`Uint256`/`Uint512`.
- cosmwasm-std: Implement `pow`/`checked_pow` for `Uint64`/`Uint128`/`Uint512`.
- cosmwasm-std: Implement `SubAssign`/`AddAssign` for `Decimal`/`Decimal256`.
- cosmwasm-crypto: Upgrade ed25519-zebra to version 3.

### Changed

- cosmwasm-vm: Upgrade Wasmer to 2.2.1.

## [1.0.0-beta6] - 2022-03-07

### Added

- cosmwasm-std: Implement `ops::Rem` for `Uint{64,128,256,512}`.

### Changed

- cosmwasm-std: Change type of `Reply::result` from `ContractResult` to the new
  `SubMsgResult`. Both types are equal when serialized but `ContractResult` is
  documented to be the result of a contract execution, which is not the case
  here. ([#1232])
- cosmwasm-vm: Upgrade Wasmer to 2.2.0 and bump `MODULE_SERIALIZATION_VERSION`
  to "v3-wasmer1". ([#1224])

[#1224]: https://github.com/CosmWasm/cosmwasm/pull/1224
[#1232]: https://github.com/CosmWasm/cosmwasm/pull/1232

## [1.0.0-beta5] - 2022-02-08

### Changed

- all: Drop support for Rust versions lower than 1.54.0.
- cosmwasm-std: The `Debug` implementation of `Binary` now produces a hex string
  instead of a list of bytes ([#1199]).
- cosmwasm-std: Pin uint version to 0.9.1 in order to maintain a reasonably low
  MSRV.
- cosmwasm-std: Add missing `Isqrt` export ([#1214]).

[#1199]: https://github.com/CosmWasm/cosmwasm/issues/1199
[#1214]: https://github.com/CosmWasm/cosmwasm/issues/1214

### Fixed

- cosmwasm-vm: Fix `AddAssign` implementation of `GasInfo`.
- cosmwasm-vm: Bump `MODULE_SERIALIZATION_VERSION` to "v2" because the module
  serialization format changed between Wasmer 2.0.0 and 2.1.x.

## [1.0.0-beta4] - 2021-12-23

### Changed

- cosmwasm-vm: `wasmer` version bumped `2.1.0 -> 2.1.1`

### Fixed

- cosmwasm-vm: Remove system-dependent stacktrace from `VmError::RuntimeErr`
  (fixes CWA-2021-003).

## [1.0.0-beta3]

### Added

- cosmwasm-std: New const methods `Uint64::to_be_bytes`/`::to_le_bytes`.
- cosmwasm-vm: The check_contracts tool now has a `--supported-features` option
  that defaults to "iterator,staking,stargate".
- cosmwasm-vm: The default `singlepass` compiler is now supported on 64-bit
  Windows.
- cosmwasm-std: Add missing `DivideByZeroError` export.
- cosmwasm-std: Implement `std::iter::Sum` for `Decimal` and `Decimal256`.

### Changed

- all: Drop support for Rust versions lower than 1.53.0.
- cosmwasm-std: The balance argument from `mock_dependencies` was removed.
  Remove `&[]` if you don't need a contract balance or use the new
  `mock_dependencies_with_balance` if you need a balance.
- cosmwasm-vm: Unlock cache mutex before module instantiation.
- cosmwasm-vm: `wasmer` version bumped `2.0.0 -> 2.1.0`

### Removed

- cosmwasm-std: Remove the macros `create_entry_points` and
  `create_entry_points_with_migration` in favour of the new, more flexible entry
  point system introduced in CosmWasm 0.14.

## [1.0.0-beta] - 2021-10-11

### Added

- cosmwasm-std: Add new `WasmQuery::ContractInfo` variant to get metadata about
  the contract, like `code_id` and `admin`.
- cosmwasm-std: New field `Env::transaction` containing info of the transaction
  the contract call was executed in.
- cosmwasm-std: Implement `ops::Mul` for `Decimal` and `Decimal256`.
- cosmwasm-std: New const methods `Uint128::to_be_bytes`/`::to_le_bytes`.
- cosmwasm-std: New const conversion methods `Uint256::from_uint128` and
  `Uint512::from_uint256`.
- cosmwasm-std: New getters `Decimal{,256}::atomics()` and
  `Decimal{,256}::decimal_places()`.
- cosmwasm-std: New constructors `Decimal{,256}::from_atomics`.
- cosmwasm-std: New `Uint128::checked_pow`.
- cosmwasm-std: New macros `ensure!`, `ensure_eq!` and `ensure_ne!` allow
  requirement checking that return errors instead of panicking ([#1103]).

[#1103]: https://github.com/CosmWasm/cosmwasm/issues/1103

### Changed

- cosmwasm-std: Make `iterator` a required feature if the `iterator` feature
  flag is set (enabled by default).
- cosmwasm-vm: Increase `MAX_LENGTH_HUMAN_ADDRESS` from 90 to 256 in order to
  support longer address formats than bech32.
- cosmwasm-std: Make `CustomQuery` a subtrait of `Clone`, i.e. types that
  implement `CustomQuery` need to be `Clone`able.
- cosmwasm-std: Add generic for custom query type to `QuerierWrapper`, `Deps`,
  `DepsMut` and `OwnedDeps`. Merge `QuerierWrapper::custom_query` into the now
  fully typed `QuerierWrapper::query`.
- cosmwasm-std: Add generic type `Q` for the custom query request type to
  `do_instantiate`, `do_execute`, `do_migrate`, `do_sudo`, `do_reply`,
  `do_query`, `ibc_channel_open`, `ibc_channel_connect`, `ibc_channel_close`,
  `ibc_packet_receive`, `ibc_packet_ack` and `ibc_packet_timeout`.
- cosmwasm-std: In `Decimal` change `Fraction<u128>` to `Fraction<Uint128>`,
  such that `Decimal::numerator` and `::denominator` now return `Uint128`.
- cosmwasm-std: Make methods `Uint256::to_be_bytes`/`::to_le_bytes` const.
- cosmwasm-std: Make methods `Uint512::to_be_bytes`/`::to_le_bytes` const.
- cosmwasm-std: Make method `Uint512::from_le_bytes` const.
- cosmwasm-std: Rename `Pair` to `Record`. `Pair` is now an alias for `Record`
  and deprecated. ([#1108])
- cosmwasm-vm: Bump required marker export `interface_version_7` to
  `interface_version_8`.
- cosmwasm-vm: Increase cost per Wasm operation from 1 to 150_000 and adjust
  crypto API gas cost based on the target of 1 Teragas per millisecond.
- cosmwasm-std: Deprecate the macros `create_entry_points` and
  `create_entry_points_with_migration` in favour of the new, more flexible entry
  point system introduced in CosmWasm 0.14.

### Removed

- cosmwasm-std: Remove `HumanAddr` (deprecated since 0.14). Use `String`
  instead.
- cosmwasm-std: Remove `KV` (deprecated since 0.14). Use `Pair` instead.

[#1108]: https://github.com/CosmWasm/cosmwasm/issues/1108

## [0.16.2] - 2021-09-07

### Added

- cosmwasm-std: Implement `Mul` and `MulAssign` for `Uint128`.
- cosmwasm-std: Implement `FromStr` for `Uint128`, `Uint256`, and `Uint512`.
- cosmwasm-std: Make `Uint256::from_le_bytes`, `::from_be_bytes` and `::new`
  const.
- cosmwasm-std: Added the `Decimal256` type with 18 decimal places.

### Changed

- cosmwasm-std: Implement `Decimal::from_ratio` using full uint128
  multiplication to support a wider range of input values.
- cosmwasm-std: `Decimal::from_ratio` now accepts any types that implement
  `Into<Uint128>` rather than `Into<u128>`.
- cosmwasm-crypto: Update dependency `k256` to ^0.9.6.
- cosmwasm-std: Add enum cases `Shl` to `OverflowOperation` (breaking; [#1071]).

[#1071]: https://github.com/CosmWasm/cosmwasm/pull/1071

### Fixed

- cosmwasm-std: Fixed a bug where `Uint*` types wouldn't handle formatting
  options when formatted with `std::fmt::Display`.

## [0.16.1] - 2021-08-31

### Added

- cosmwasm-std: Added `From<Addr>` and `From<&Addr>` conversions for
  `Cow<Addr>`.
- cosmwasm-std: Added new `Uint256` and `Uint512` types.
- cosmwasm-std: Added implementations of `Isqrt` (integer square root) for
  `Uint64`, `Uint128`, `Uint256`, and `Uint512`.
- cosmwasm-std: Exposed `Uint{64, 128, 256}::full_mul` for full multiplication
  that cannot overflow.

### Changed

- cosmwasm-std: In `ExternalApi::addr_validate` and `::addr_canonicalize` do not
  send too long inputs to VM to avoid terminating contract execution. Errors are
  returned instead now.
- cosmwasm-std: Add enum cases `Shr` to `OverflowOperation` (breaking; [#1059]).

[#1059]: https://github.com/CosmWasm/cosmwasm/pull/1059

## [0.16.0] - 2021-08-05

### Added

- cosmwasm-std: Added the `IbcChannelOpenMsg`, `IbcChannelConnectMsg`,
  `IbcChannelCloseMsg`, `IbcPacketReceiveMsg`, `IbcPacketAckMsg`, and
  `IbcPacketTimeoutMsg` types for use with corresponding IBC entrypoints.
- cosmwasm-std::testing: New mocking helpers for IBC channel msg types:
  `mock_ibc_channel_open_init`, `mock_ibc_channel_open_try`,
  `mock_ibc_channel_connect_ack`, `mock_ibc_channel_connect_confirm`,
  `mock_ibc_channel_close_init`, `mock_ibc_channel_close_confirm`.
- cosmwasm-std::testing: Added `mock_ibc_packet_timeout` since
  `mock_ibc_packet_ack` is no longer usable for creating mock data for
  `ibc_packet_timeout`.
- cosmwasm-std: New `Attribute::new` constructor that does the same thing as
  `attr`.
- cosmwasm-std::testing: Added `mock_wasm_attr` when you really need to create
  an `Attribute` with a key starting with `_` in test code.
- cosmwasm-std: Renamed `IBCAcknowledgementWithPacket` -> `IbcPacketAckMsg` to
  remove an unneeded level of indirection.
- cosmwasm-std: Added `Event::add_attributes` for bulk adding attributes to an
  `Event` struct.
- cosmwasm-std: Added `Addr::into_string` for explicit conversion

### Changed

- cosmwasm-vm: The `Checksum::to_hex` function signature was changed from
  `to_hex(&self) -> String` to `to_hex(self) -> String`.
- cosmwasm-std: The `attr` function now accepts types that implement
  `Into<String>` rather than `ToString`.
- cosmwasm-std, cosmwasm-vm, cosmwasm-storage: The `iterator` feature is now
  enabled by default.
- cosmwasm-std: Make `MockApi::canonical_length` private.
- cosmwasm-vm: Make `MockApi::canonical_length` private.
- cosmwasm-vm: Bump required marker export `interface_version_6` to
  `interface_version_7`.
- cosmwasm-std, cosmwasm-vm: Entrypoints `ibc_channel_open`,
  `ibc_channel_connect`, `ibc_channel_close`, `ibc_packet_receive`,
  `ibc_packet_ack`, `ibc_packet_timeout` now each accept a corresponding `Msg`
  value that wraps around channels, packets and acknowledgements.
- cosmwasm-std/cosmwasm-vm: Increase canonical address lengths up to 64 bytes.
- cosmwasm-std/cosmwasm-vm: In `MockApi`, increase max length of supported human
  addresses from 24 bytes to 54 bytes by using a longer canonical
  representation. This allows you to insert typical bech32 addresses in tests.
  ([#995])
- cosmwasm-std::testing: `mock_ibc_packet_recv` function now returns an
  `IbcPacketReceiveMsg`, `mock_ibc_packet_ack` requires an acknowledgement to be
  passed and returns an `IbcPacketAckMsg`.
- cosmwasm-std: `IbcBasicResponse` and `IbcReceiveResponse` now both support
  custom events via the `events` field.
- cosmwasm-std: `attr` (and `Attribute::new`) will now panic in debug builds if
  the attribute's key starts with an underscore. These names are reserved and
  could cause problems further down the line.
- cosmwasm-std: `Response`, `IbcBasicResponse` and `IbcReceiveResponse` can no
  longer be constructed using struct literals. Use constructors like
  `Response::new` to construct empty structs and appropriate builder-style
  methods to set fields (`response.add_message`, `response.set_data`, etc).
- cosmwasm-std: `Event`, `IbcChannel`, `IbcPacket`, `IbcAcknowledgement` have
  been marked `non_exhaustive` (can't be constructed using a struct literal by
  downstream code).
- cosmwasm-std: `Event::attr` has been renamed to `Event::add_attribute` for
  consistency with other types like `Response`.
- cosmwasm-vm: `Instance::required_features` changed from a property to a getter
  method.
- cosmwasm-vm: Add `required_features` field to `AnalysisReport` which is
  returned by `Cache::analyze`.
- cosmwasm-vm: The VM now checks that exactly one `interface_version_*` marker
  export is set. For `interface_version_5` and `interface_version_6` (CosmWasm
  0.14–0.15) more specific error messages were added.

[#995]: https://github.com/CosmWasm/cosmwasm/pull/995

### Removed

- cosmwasm-std::testing: `mock_ibc_channel` is now private. Use
  `mock_ibc_channel_open`, `mock_ibc_channel_connect`, or
  `mock_ibc_channel_close` instead.

## [0.15.2] - 2021-07-21

### Fixed

- cosmwasm-std: Export `VoteOption` as a top-level type.

## [0.15.1] - 2021-07-20

### Fixed

- cosmwasm-std: Export `GovMsg` as a top-level type of the crate.

## [0.15.0] - 2021-06-24

### Added

- cosmwasm-std: Implement `Sub` and `SubAssign` for `Uint128`
- cosmwasm-std: Implement custom events for contract execution results
- cosmwasm-std: Add `CosmosMsg::Gov` for voting on governance proposals.
- cosmwasm-storage: Implement `Storage` for `PrefixedStorage` and
  `ReadonlyPrefixedStorage`. NOTE: Calling `set` or `remove` on
  `ReadonlyPrefixedStorage` will panic!

### Removed

- cosmwasm-std: Make `Uint128` inner field private ([#905])
- cosmwasm-std: Remove `Context` - deprecated in previous release
- cosmwasm-std: Remove `HandleResponse`, `InitResponse`, and `MigrateResponse` -
  deprecated in previous release
- cosmwasm-crypto: Remove `ed25519::MESSAGE_MAX_LEN`, `ed25519::BATCH_MAX_LEN`
  and message length verification as this should not be a concern of
  `cosmwasm-crypto`.

[#905]: https://github.com/CosmWasm/cosmwasm/issues/905

### Changed

- cosmwasm-std: Rename the `send` function parameter to `funds` in `WasmMsg` for
  consistency with the wasmd message types.
- cosmwasm-vm: Increase read limit of contract execution results from 100,000
  bytes to 64 MiB. JSON deserializers should have their own limit to protect
  against large deserializations.
- cosmwasm-vm: Create `VmError::DeserializationLimitExceeded`; Add limit
  argument to `from_slice`; Increase deserialization limit of contract execution
  results from 100,000 bytes to 256 KiB. This probably only affects internal
  testing as well as integration tests of smart contracts.
- cosmwasm-vm: More accurate error messages for op codes related to bulk memory
  operations, reference types, SIMD and the Threads extension.
- cosmwasm-vm: Update `wasmer` to `2.0.0`
- cosmwasm-vm: ED25519 message length and batch length limits are now hardcoded
  in `cosmwasm-vm` itself instead of being imported from `cosmwasm-crypto`.
- cosmwasm-vm: Filesystem storage layout now distinguishes clearly between state
  and cache.
- cosmwasm-std: Add enum case `ReplyOn::Never`; Remove default implementation of
  `ReplyOn` as there is no natural default case anymore ([#961]).
- cosmwasm-std: Merge `messages` and `submessages` into one list, using
  `ReplyOn::Never` to model the "fire and forget" semantics ([#961]).
- cosmwasm-std: Add `SubMsg` constructors: `::new()`, `::reply_on_error()`,
  `::reply_on_success()`, `::reply_always()`; Add `with_gas_limit` to add a gas
  limit to any those constructors ([#961]).
- cosmwasm-std: Change `Event`'s constructor - it no longer takes a vector of
  attributes and instead constructs an empty one
- cosmwasm-std: Rename `Event.kind` to `Event.ty`.
- cosmwasm-std: Rename `SubcallResponse` to `SubMsgExecutionResponse`.
- contracts: Rename `ReflectSubCall` to `ReflectSubMsg` and `SubCallResult` to
  `SubCallMsg` in the `reflect` contract.
- cosmwasm-std: Rename the `subcall` module to `submessages`.
- cosmwasm-vm: Bump required marker export `cosmwasm_vm_version_5` to
  `interface_version_6`.
- cosmwasm-std: `IbcAcknowledgement` is renamed to
  `IbcAcknowledgementWithPacket` as it contains both data elements. ([#975])
- cosmwasm-std: `IbcAcknowledgementWithPacket.acknowledgement` is no longer
  simply `Binary`, but a new `IbcAcknowledgement` structure, which contains one
  field - `data: Binary`. This change was made to allow us to handle future
  changes to IBC in a non-contract-breaking way. ([#975])

[#961]: https://github.com/CosmWasm/cosmwasm/pull/961
[#975]: https://github.com/CosmWasm/cosmwasm/pull/975

### Fixed

- comswasm-vm: Whitelisted the `i64.extend32_s` operation.

## [0.14.1] - 2021-06-14

### Added

- cosmwasm-std: Add `Timestamp::minus_seconds` and `::minus_nanos`.
- cosmwasm-std: Add `Addr::as_bytes`
- cosmwasm-std: Implement `std::ops::Sub` for `math::Decimal`
- cosmwasm-std: Add `Timestamp::seconds` and `Timestamp::subsec_nanos`.
- cosmwasm-std: Implement division for `Decimal / Uint128`
- cosmwasm-std: Add `math::Decimal::sqrt`

### Fixed

- cosmwasm-std: Fix `Uint64::multiply_ratio` and `Uint128::multiply_ratio` so
  that internal multiplication cannot cause an unnecessary overflow. ([#920])

[#920]: https://github.com/CosmWasm/cosmwasm/issues/920

## [0.14.0] - 2021-05-03

### Added

- cosmwasm-crypto: Add `ed25519_batch_verify`, EdDSA ed25519 batch signature
  verification scheme for Tendermint signatures and public keys formats.
  ([#788])
- cosmwasm-crypto: Add `ed25519_verify`, EdDSA ed25519 signature verification
  scheme for Tendermint signature and public key formats. ([#771])
- cosmwasm-crypto: New crypto-related crate. Add `secp256k1_verify`, ECDSA
  secp256k1 signature verification scheme for Cosmos signature and public key
  formats. ([#780])
- cosmwasm-vm: Add PinnedMemoryCache. ([#696])
- cosmwasm-vm: The new `Cache::analyze` provides a static analyzis of the Wasm
  bytecode. This is used to tell the caller if the contract exposes IBC entry
  points. ([#736])
- cosmwasm-vm: Added new `stargate` feature flag to enable new stargate and ibc
  features ([#692], [#716])
- cosmwasm-vm: (requires `stargate`) call into 6 new ibc entry points if exposed
  by contract ([#692], [#716])
- cosmwasm-std: Added new `stargate` feature flag to enable new stargate and ibc
  features ([#692], [#706])
- cosmwasm-std: (requires `stargate`) Added new `CosmosMsg::Stargate` message
  type to dispatch protobuf-encoded message (contract must know proto schema)
  ([#706])
- cosmwasm-std: (requires `stargate`) Added new `QueryRequest::Stargate` message
  type to dispatch protobuf-encoded queries (contract must know proto schema for
  request and response) ([#706])
- cosmwasm-std: (requires `stargate`) Added new `CosmosMsg::Ibc(IbcMsg)` message
  type to use ibctransfer app or send raw ics packets (if contract has ibc entry
  points) ([#692], [#710])
- cosmwasm-std: Add mutable helper methods to `InitResponse`, `MigrateResponse`
  and `HandleResponse` which make `Context` obsolete.
- contracts: added new `ibc-reflect` contract that receives channels and assigns
  each an account to redispatch. Similar idea to ICS27/Interchain Accounts (but
  different implementation) ([#692], [#711], [#714])
- cosmwasm-std: Added new `WasmMsg::Migrate` variant that allows one contract
  (eg. multisig) be the admin and migrate another contract ([#768])
- cosmwasm-std: Added optional `system` entry point that can only be called by
  native (blockchain) modules to expose admin functionality if desired. ([#793])
- cosmwasm-std: Add extra field `submessages` to `Response`, such that you can
  get a callback from these messages after their execution (success or failure).
  ([#796])
- cosmwasm-std: Added `reply` entry point that will receive all callbacks from
  submessages dispatched by this contract. This is only required if contract
  returns "submessages" (above). ([#796])
- cosmwasm-std: Implement `From<Uint128> for String`, `From<Uint128> for u128`
  as well as `From<u{32,16,8}> for Uint128`.
- cosmwasm-std: Create new address type `Addr`. This is human readable (like
  `HumanAddr`) but is immutable and always contains a valid address ([#802]).
- cosmwasm-vm: Add import `addr_validate` ([#802]).
- cosmwasm-std: Add `BankMsg::Burn` variant when you want the tokens to
  disappear ([#860])
- cosmwasm-std: Create `Fraction<T>` trait to represent a fraction `p`/`q` with
  integers `p` and `q`. `Decimal` now implements `Fraction<u128>`, which
  provides public getters `::numerator()` and `::denominator()`.
- cosmwasm-std: Add `Decimal::inv` that returns `1/d` for decimal `d`.
- cosmwasm-vm: Add `Cache::metrics` to expose internal data for monitoring
  purposes ([#763]).
- cosmwasm-std: Implement `PartialOrd` and `Ord` for `Binary` using the same
  lexicographical ordering as implemented by `Vec<u8>`.
- cosmwasm-std: Implement `PartialOrd` and `Ord` for `Addr` using the same
  lexicographical ordering as implemented by `String`.
- cosmwasm-std: Added new `WasmMsg::UpdateAdmin` variant that allows an admin
  contract (eg. multisig) to set another admin ([#900])
- cosmwasm-std: Added new `WasmMsg::ClearAdmin` variant that allows an admin
  contract (eg. multisig) to clear the admin, to prevent future migrations
  ([#900])
- cosmwasm-std: Implement `Display for Coin` ([#901]).
- cosmwasm-std: Create `Uint64` analogously to `Uint128` with string
  serialization allowing the use of the full uint64 range in JSON clients that
  use float numbers, such as JavaScript and jq.
- cosmwasm-std: Create const functions `Uint64::new` and `Uint128::new` to
  create instances in a const context.

[#692]: https://github.com/CosmWasm/cosmwasm/issues/692
[#706]: https://github.com/CosmWasm/cosmwasm/pull/706
[#710]: https://github.com/CosmWasm/cosmwasm/pull/710
[#711]: https://github.com/CosmWasm/cosmwasm/pull/711
[#714]: https://github.com/CosmWasm/cosmwasm/pull/714
[#716]: https://github.com/CosmWasm/cosmwasm/pull/716
[#763]: https://github.com/CosmWasm/cosmwasm/issues/763
[#768]: https://github.com/CosmWasm/cosmwasm/pull/768
[#793]: https://github.com/CosmWasm/cosmwasm/pull/793
[#796]: https://github.com/CosmWasm/cosmwasm/pull/796
[#802]: https://github.com/CosmWasm/cosmwasm/pull/802
[#860]: https://github.com/CosmWasm/cosmwasm/pull/860
[#900]: https://github.com/CosmWasm/cosmwasm/pull/900
[#901]: https://github.com/CosmWasm/cosmwasm/pull/901

### Changed

- contracts: Rename `HandleMsg` to `ExecuteMsg`.
- all: Rename `handle` entry point to `execute`.
- all: Rename `init` entry point to `instantiate`.
- all: Rename `system` entry point to `sudo`.
- all: Drop support for Rust versions lower than 1.51.0.
- all: The `query` and `execute` entry points are now optional. It is still
  highly recommended to implement and expose them in almost any use case though.
- all: Change the encoding of the key/value region of the `db_next` import to a
  more generic encoding that supports an arbitrary number of sections. This
  encoding can then be reused for other multi value regions.
- all: Remove the `info: MessageInfo` argument from the `migrate` entry point
  ([#690]).
- cosmwasm-std: Remove `from_address` from `BankMsg::Send`, as it always sends
  from the contract address, and this is consistent with other `CosmosMsg`
  variants.
- cosmwasm-std: Remove the previously deprecated `InitResult`, `HandleResult`,
  `MigrateResult` and `QueryResult` in order to make error type explicit and
  encourage migration to custom errors.
- cosmwasm-std: Add a `data` field to `InitResponse` the same way as in
  `MigrateResponse` and `HandleResponse`.
- cosmwasm-std: Rename `MessageInfo::sent_funds` to `MessageInfo::funds`.
- cosmwasm-std: Merge response types `InitResponse`, `HandleResponse` and
  `MigrateResponse` into the new `Response`.
- cosmwasm-std: Remove `Default` implementation from `HumanAddr`,
  `CanonicalAddr`, `ContractInfo`, `MessageInfo`, `BlockInfo` and `Env`. If you
  need one of those, you're probably doing something wrong.
- cosmwasm-std: Make `label` in `WasmMsg::Instantiate` non-optional to better
  match the Go/database format.
- cosmwasm-std: Add new field `admin` to `WasmMsg::Instantiate` to fully support
  `MsgInstantiateContract` from `x/wasm` ([#861]).
- cosmwasm-std: `Binary::to_array` is now generic over the array length instead
  of the output type. As a consequence the obsolete type `ByteArray` was
  removed. The array length is not restricted to 0-64 anymore.
- cosmwasm-std: Use const generics to implement `From<&[u8; LENGTH]> for Binary`
  and `From<[u8; LENGTH]> for Binary`, such that the array length is not
  restricted to 0-64 anymore.
- cosmwasm-vm: Avoid serialization of Modules in `InMemoryCache`, for
  performance. Also, remove `memory_limit` from `InstanceOptions`, and define it
  instead at `Cache` level (same memory limit for all cached instances).
  ([#697])
- cosmwasm-std: Rename type `KV` to `Pair` in order to comply to naming
  convention as enforced by clippy rule `upper_case_acronyms` from Rust 1.51.0
  on.
- cosmwasm-std: `ContractInfo::address` and `MessageInfo::sender` are now of
  type `Addr`. The value of those fields is created by the host and thus valid.
- cosmwasm-vm: Bump required marker export `cosmwasm_vm_version_4` to
  `interface_version_5`.
- cosmwasm-vm: Rename trait `Api` to `BackendApi` to better express this is the
  API provided by the VM's backend (i.e. the blockchain).
- cosmwasm-vm: Rename imports to `addr_canonicalize` and `addr_humanize`
  ([#802]).
- cosmwasm-vm: Replace types `HumanAddr`/`CanonicalAddr` with
  `&str`/`String`/`&[u8]`/`Vec<u8>` in the methods of `BackendApi`. The address
  types belong in the contract development and the backend operates on raw
  strings and binary anyways.
- contracts: `reflect` contract requires `stargate` feature and supports
  redispatching `Stargate` and `IbcMsg::Transfer` messages ([#692])
- cosmwasm-std: The arithmetic methods of `Uint128` got a huge overhaul, making
  them more consistent with the behaviour of the Rust primitive types. Thank you
  [@yihuang] for bringing this up and for the great implementation. ([#853])
  1.  `Uint128` got the new functions `checked_add`, `checked_sub`,
      `checked_mul`, `checked_div`, `checked_div_euclid`, `checked_rem`,
      `wrapping_add`, `wrapping_sub`, `wrapping_mul`, `wrapping_pow`,
      `saturating_add`, `saturating_sub`, `saturating_mul` and `saturating_pow`
      which match their equivalent in [u128] except that instead of `Option` the
      checked methods return a `Result` with an `OverflowError` or
      `DivideByZeroError` that carries a few debug information and can directly
      be converted to `StdError`/`StdResult` by using the `?` operator.
  2.  `StdError::Underflow` and `StdError::underflow` were removed in favour of
      `StdError::Overflow`. `StdError::DivideByZeroError` was added.
  3.  The `-` operator (`impl ops::Sub<Uint128> for Uint128`) was removed
      because it returned a `StdResult` instead of panicking in the case of an
      overflow. This behaviour was inconsistent with `+` and the Rust standard
      library. Please use the explicit `*_sub` methods introduced above. In a
      couple of releases from now, we want to introduce the operator again with
      panicking overflow behaviour ([#858]).
- cosmwasm-std: Replace `HumanAddr` with `String` in `BankQuery`, `StakingQuery`
  and `WasmQuery` query requests ([#802]).
- cosmwasm-std: In staking query response types `Delegation`, `FullDelegation`
  and `Validator` the validator address fields were changed from `HumanAddr` to
  `String`. The new `Addr` type cannot be used here because it only supports
  standard account addresses via `Api::addr_*` ([#871]).
- cosmwasm-std: Change address types in `BankMsg`, `IbcMsg` and `WasmMsg` from
  `HumanAddr` to `String` ([#802]).
- cosmwasm-std: `Api::addr_humanize` now returns `Addr` instead of `HumanAddr`
  ([#802]).
- cosmwasm-std: Hide `StakingMsg`, `CosmosMsg::Staking`,
  `AllDelegationsResponse`, `BondedDenomResponse`, `Delegation`,
  `FullDelegation`, `StakingQuery`, `Validator`, `ValidatorsResponse` and
  `testing::StakingQuerier` behind the `staking` feature flag to make those only
  available in contracts built for PoS chains.
- cosmwasm-std: Remove `StakingMsg::Withdraw` in favour of
  `DistributionMsg::SetWithdrawAddress` and
  `DistributionMsg::WithdrawDelegatorReward` ([#848]).
- cosmwasm-std: Rename `StakingQuery::Validators`, `ValidatorsResponse` and
  `QuerierWrapper::query_validators` to `StakingQuery::AllValidators`,
  `AllValidatorsResponse` and `QuerierWrapper.query_all_validators`. Add
  `StakingQuery::Validator`, `ValidatorResponse` and
  `QuerierWrapper::query_validator` to allow querying a single validator.
  ([#879])
- cosmwasm-schema: Make first argument non-mutable in `export_schema_with_title`
  for consistency with `export_schema`.
- cosmwasm-std: The block time in `BlockInfo::time` is now a `Timestamp`.
  `BlockInfo::time_nanos` was removed.

[#696]: https://github.com/CosmWasm/cosmwasm/issues/696
[#697]: https://github.com/CosmWasm/cosmwasm/issues/697
[#736]: https://github.com/CosmWasm/cosmwasm/pull/736
[#690]: https://github.com/CosmWasm/cosmwasm/issues/690
[@yihuang]: https://github.com/yihuang
[#853]: https://github.com/CosmWasm/cosmwasm/pull/853
[#858]: https://github.com/CosmWasm/cosmwasm/issues/858
[u128]: https://doc.rust-lang.org/std/primitive.u128.html
[#802]: https://github.com/CosmWasm/cosmwasm/pull/802
[#871]: https://github.com/CosmWasm/cosmwasm/issues/871
[#861]: https://github.com/CosmWasm/cosmwasm/issues/861
[#848]: https://github.com/CosmWasm/cosmwasm/issues/848
[#879]: https://github.com/CosmWasm/cosmwasm/pull/879

### Deprecated

- cosmwasm-std: `InitResponse`, `MigrateResponse` and `HandleResponse` are
  deprecated in favour of the new `Response`.
- cosmwasm-std: `Context` is deprecated in favour of the new mutable helpers in
  `Response`.
- cosmwasm-std: `HumanAddr` is not much more than an alias to `String` and it
  does not provide significant safety advantages. With CosmWasm 0.14, we now use
  `String` when there was `HumanAddr` before. There is also the new `Addr`,
  which holds a validated immutable human readable address. ([#802])

[#802]: https://github.com/CosmWasm/cosmwasm/pull/802

## [0.13.2] - 2021-01-14

## Changed

- cosmwasm-vm: Update Wasmer to 1.0.1.

## [0.13.1] - 2021-01-12

### Added

- cosmwasm-std: Add the new `#[entry_point]` macro attribute that serves as an
  alternative implementation to `cosmwasm_std::create_entry_points!(contract)`
  and `cosmwasm_std::create_entry_points_with_migration!(contract)`. Both ways
  are supported in the 0.13 series.

## [0.13.0] – 2021-01-06

## Added

- cosmwasm-std: Extend binary to array support to 64 bytes.

## Changed

- all: Drop support for Rust versions lower than 1.47.0.
- cosmwasm-std: Remove `cosmwasm_std::testing::MockApi::new`. Use
  `MockApi::default` instead.
- cosmwasm-vm: Upgrade Wasmer to 1.0 and adapt all the internal workings
  accordingly.
- cosmwasm-vm: Export method `cosmwasm_vm::Cache::stats` and response type
  `Stats`.
- cosmwasm-vm: Remove `cosmwasm_vm::testing::MockApi::new`. Use
  `MockApi::default` instead.
- cosmwasm-vm: Convert field `Instance::api` to a method.
- cosmwasm-vm: Change order of generic arguments for consistency in `Instance`,
  `Cache` and `Backend` to always match `<A: Api, S: Storage, Q: Querier>`.
- cosmwasm-vm: Remove `Instance::get_memory_size`. Use `Instance::memory_pages`
  instead.

## 0.12.2 (2020-12-14)

**cosmwasm-std**

- `StdError` now implements `PartialEq` (ignoring backtrace if any). This allows
  simpler `assert_eq!()` when testing error conditions (rather than match
  statements as now).

## 0.12.1 (2020-12-09)

**cosmwasm-std**

- Deprecate `InitResult`, `HandleResult`, `MigrateResult` and `QueryResult` in
  order to make error type explicit and encourage migration to custom errors.
- Implement `Deref` for `QuerierWrapper`, such that `QuerierWrapper` behaves
  like a smart pointer to `Querier` allowing you to access `Querier` methods
  directly.

## 0.12.0 (2020-11-19)

**cosmwasm-std**

- Remove the previously deprecated `StdError::Unauthorized`. Contract specific
  errors should be implemented using custom error types now (see
  [migration guide](./MIGRATING.md) 0.10 -> 0.11).
- Use dependency `thiserror` instead of `snafu` to implement `StdError`. Along
  with this change, the `backtraces` feature now requires Rust nightly.
- Rename `StdError::ParseErr::source` to `StdError::ParseErr::source_type` and
  `StdError::SerializeErr::target` to `StdError::SerializeErr::target_type` to
  work around speacial treatment of the field name `source` in thiserror.
- Rename `Extern` to `Deps` to unify naming.
- Simplify ownership of calling `handle`, etc. with `Deps` and `DepsMut` struct
  that just contains references (`DepsMut` has `&mut Storage` otherwise the
  same)
- Remove unused `Deps::change_querier`. If you need this or similar
  functionality, create a new struct with the right querier.
- Remove `ReadonlyStorage`. You can just use `Storage` everywhere. And use
  `&Storage` to provide readonly access. This was only needed to let
  `PrefixedStorage`/`ReadonlyPrefixedStorage` implement the common interface,
  which is something we don't need.

**cosmwasm-storage**

- `PrefixedStorage`/`ReadonlyPrefixedStorage` do not implement the
  `Storage`/`ReadonlyStorage` traits anymore. If you need nested prefixes, you
  need to construct them directly via `PrefixedStorage::multilevel` and
  `ReadonlyPrefixedStorage::multilevel`.
- Remove unused `TypedStorage`. If you need this or similar functionality, you
  probably want to use `Bucket` or `Singleton`. If you really need it, please
  copy the v0.11 code into your project.
- Remove `StorageTransaction` along with `transactional` and `RepLog`. This has
  not been used actively for contract development and is now maintained in a
  contract testing framework.

**cosmwasm-vm**

- Remove `Storage::range` and `StorageIterator`. The storage implementation is
  now responsible for maintaining iterators internally and make them accessible
  via the new `Storage::scan` and `Storage::next` methods.
- Add `FfiError::IteratorDoesNotExist`. Looking at this, `FfiError` should
  probably be renamed to something that includes before, on and behind the FFI
  boundary to Go.
- `MockStorage` now implements the new `Storage` trait and has an additional
  `MockStorage::all` for getting all elements of an iterator in tests.
- Remove unused `Extern::change_querier`. If you need this or similar
  functionality, create a new struct with the right querier.
- Let `Instance::from_code` and `CosmCache::get_instance` take options as an
  `InstanceOptions` struct. This contains `gas_limit` and `print_debug` for now
  and can easily be extended. `cosmwasm_vm::testing::mock_instance_options` can
  be used for creating such a struct in integration tests.
- Make `FileSystemCache` crate internal. This should be used via `CosmCache`.
- Fix return type of `FileSystemCache::load` to `VmResult<Option<Module>>` in
  order to differentiate missing files from errors.
- Add in-memory caching for recently used Wasm modules.
- Rename `CosmCache` to just `cosmwasm_vm::Cache` and add `CacheOptions` to
  configure it.
- Rename `Extern` to `Backend`.
- Rename `mock_dependencies` to `mock_backend` and
  `mock_dependencies_with_balances` to `mock_backend_with_balances`.
- Rename `FfiError`/`FfiResult` to `BackendError`/`BackendResult` and adapt
  `VmError` accordingly.

## 0.11.2 (2020-10-26)

**cosmwasm-std**

- Implement `From<std::str::Utf8Error>` and `From<std::string::FromUtf8Error>`
  for `StdError`.
- Generalize denom argument from `&str` to `S: Into<String>` in `coin`, `coins`
  and `Coin::new`.
- Implement `PartialEq` between `Binary` and `Vec<u8>`/`&[u8]`.
- Add missing `PartialEq` implementations between `HumanAddr` and `str`/`&str`.
- Add `Binary::to_array`, which allows you to copy binary content into a
  fixed-length `u8` array. This is especially useful for creating integers from
  binary data.

## 0.11.1 (2020-10-12)

**cosmwasm-std**

- Implement `Hash` and `Eq` for `Binary` to allow using `Binary` in `HashSet`
  and `HashMap`.
- Implement `Hash` and `Eq` for `CanonicalAddr` to allow using `CanonicalAddr`
  in `HashSet` and `HashMap`.
- Implement `Add`, `AddAssign` and `Sub` with references on the right hand side
  for `Uint128`.
- Implement `Sum<Uint128>` and `Sum<&'a Uint128>` for `Uint128`.

## 0.11.0 (2020-10-08)

**all**

- Drop support for Rust versions lower than 1.45.2.
- The serialization of the result from `init`/`migrate`/`handle`/`query` changed
  in an incompatible way. See the new `ContractResult` and `SystemResult` types
  and their documentation.
- Pass `Env` into `query` as well. As this doesn't have `MessageInfo`, we
  removed `MessageInfo` from `Env` and pass that as a separate argument to
  `init`, `handle`, and `query`. See the example
  [type definitions in the README](README.md#implementing-the-smart-contract) to
  see how to update your contract exports (just add one extra arg each).

**cosmwasm-std**

- Add `time_nanos` to `BlockInfo` allowing access to high precision block times.
- Change `FullDelegation::accumulated_rewards` from `Coin` to `Vec<Coin>`.
- Rename `InitResponse::log`, `MigrateResponse::log` and `HandleResponse::log`
  to `InitResponse::attributes`, `MigrateResponse::attributes` and
  `HandleResponse::attributes`.
- Rename `LogAttribute` to `Attribute`.
- Rename `log` to `attr`.
- Rename `Context::add_log` to `Context::add_attribute`.
- Add `Api::debug` for emitting debug messages during development.
- Fix error type for response parsing errors in `ExternalQuerier::raw_query`.
  This was `Ok(Err(StdError::ParseErr))` instead of
  `Err(SystemError::InvalidResponse)`, implying an error created in the target
  contract.
- Deprecate `StdError::Unauthorized` and `StdError::unauthorized` in favour of
  custom errors. From now on `StdError` should only be created by the standard
  library and should only contain cases the standard library needs.
- Let `impl Display for CanonicalAddr` use upper case hex instead of base64.
  This also affects `CanonicalAddr::to_string`.
- Create trait `CustomQuery` for the generic argument in
  `QueryRequest<C: CustomQuery>`. This allows us to provide
  `impl<C: CustomQuery> From<C> for QueryRequest<C>` for any custom query.
- Implement `From<Binary> for Vec<u8>`.
- Implement `From<CanonicalAddr> for Vec<u8>`.
- Add `Binary::into_vec` and `CanonicalAddr::into_vec`.
- The `canonical_length` argument was removed from `mock_dependencies`,
  `mock_dependencies_with_balances`. In the now deprecated `MockApi::new`, the
  argument is unused. Contracts should not need to set this value and usually
  should not make assumptions about the value.
- The canonical address encoding in `MockApi::canonical_address` and
  `MockApi::human_address` was changed to an unpredictable representation of
  non-standard length that aims to destroy most of the input structure.

**cosmwasm-storage**

- Change order of arguments such that `storage` is always first followed by
  namespace in `Bucket::new`, `Bucket::multilevel`, `ReadonlyBucket::new`,
  `ReadonlyBucket::multilevel`, `bucket` and `bucket_read`.
- Change order of arguments such that `storage` is always first followed by
  namespace in `PrefixedStorage::new`, `PrefixedStorage::multilevel`,
  `ReadonlyPrefixedStorage::new`, `ReadonlyPrefixedStorage::multilevel`,
  `prefixed` and `prefixed_read`.

**cosmwasm-vm**

- `CosmCache::new`, `Instance::from_code` and `Instance::from_module` now take
  an additional argument to enable/disable printing debug logs from contracts.
- Bump required export `cosmwasm_vm_version_3` to `cosmwasm_vm_version_4`.
- The `canonical_length` argument was removed from `mock_dependencies`,
  `mock_dependencies_with_balances` and `MockApi::new_failing`. In the now
  deprecated `MockApi::new`, the argument is unused. Contracts should not need
  to set this value and usually should not make assumptions about the value.
- The canonical address encoding in `MockApi::canonical_address` and
  `MockApi::human_address` was changed to an unpredictable representation of
  non-standard length that aims to destroy most of the input structure.

## 0.10.1 (2020-08-25)

**cosmwasm-std**

- Fix bug where `ExternalStorage.range()` would cause VM error if either lower
  or upper bound was set
  ([#508](https://github.com/CosmWasm/cosmwasm/issues/508))

## 0.10.0 (2020-07-30)

**all**

- Drop support for Rust versions lower than 1.44.1.

**cosmwasm-std**

- Remove error helpers `generic_err`, `invalid_base64`, `invalid_utf8`,
  `not_found`, `parse_err`, `serialize_err`, `underflow`, `unauthorized` in
  favour of `StdError::generic_err` and friends.
- Implement `From<&[u8; $N]> for Binary` and `From<[u8; $N]> for Binary` for all
  `$N <= 32`.
- Add `Context` object that can be used to build Init/Handle/Migrate response
  via `add_log`, `add_message`, `set_data` and then convert to the proper type
  via `into` or `try_into`. Option to simplify response construction.
- Env uses `HumanAddr` for `message.sender` and `contract_address`
- Remove `Api` argument from `mock_env`
- Implement `From<&[u8]>` and `From<Vec<u8>>` for `CanonicalAddr`

**cosmwasm-vm**

- Remove unused cache size argument from `CosmCache`.
- `set_gas_limit` now panics if the given gas limit exceeds the max. supported
  value.
- Increase the max. supported value for gas limit from 10_000_000_000 to
  0x7FFFFFFFFFFFFFFF.
- Add checks to `get_region` for failing early when the contract sends a Region
  pointer to the VM that is not backed by a plausible Region. This helps
  development of standard libraries.
- Create dedicated `RegionValidationError` and `RegionValidationResult`.
- `Api::human_address` and `Api::canonical_address` now return a pair of return
  data and gas usage.
- Remove `NextItem` in favour of a more advanced `FfiResult<T>`, which is used
  to store the return result and the gas information consistently across all
  APIs. `FfiResult<T>` was changed to `(Result<T, FfiError>, GasInfo)`.
- Create error type `FfiError::InvalidUtf8` for the cases where the backend
  sends invalid UTF-8 in places that expect strings.
- Remove `FfiError::Other` in favour of `FfiError::UserErr` and
  `FfiError::Unknown`.
- The `canonicalize_address` and `humanize_address` imports now report user
  errors to the contract.
- Bump `cosmwasm_vm_version_2` to `cosmwasm_vm_version_3`.
- `Querier::raw_query` and `QuerierResult` were removed in favour of the new
  `Querier::query_raw`, which includes a gas limit parameter for the query.

## 0.9.4 (2020-07-16)

**cosmwasm-vm**

- Add `Instance::create_gas_report` returning a gas report including the
  original limit, the remaining gas and the internally/externally used gas.

## 0.9.3 (2020-07-08)

**cosmwasm-storage**

- Add `.remove()` method to `Bucket` and `Singleton`.

## 0.9.2 (2020-06-29)

- Downgrade wasmer to 0.17.0.

## 0.9.1 (2020-06-25)

**cosmwasm-std**

- Replace type `Never` with `Empty` because enums with no cases cannot be
  expressed in valid JSON Schema.

## 0.9.0 (2020-06-25)

Note: this version contains an API bug and should not be used (see
https://github.com/CosmWasm/cosmwasm/issues/451).

**all**

- Upgrade wasmer to 0.17.1.
- Drop support for Rust versions lower than 1.43.1

**cosmwasm-std**

- `ReadonlyStorage::get` and all its implementations now return
  `Option<Vec<u8>>`.
- `ReadonlyStorage::range` and all its implementations now always succeed and
  return an iterator instead of a result. This is now an iterator over
  `Option<KV>` instead of `Option<StdResult<KV>>`.
- `Storage::{set, remove}` and all their implementations no longer have a return
  value. Previously they returned `StdResult<()>`.
- Trait `Querier` is not `Clone` and `Send` anymore.
- `consume_region` panics on null pointers and returns `Vec<u8>` instead of
  `StdResult<Vec<u8>>`.
- Added contract migration mechanism. Contracts can now optionally export a
  `migrate` function with the following definition:
  ```rust
  extern "C" fn migrate(env_ptr: u32, msg_ptr: u32) -> u32;
  ```
- InitResponse no longer has a data field. We always return the contract address
  in the data field in the blockchain and don't allow you to override. `handle`
  can still make use of the field.
- Rename `MockQuerier::with_staking` to `MockQuerier::update_staking` to match
  `::update_balance`.
- The obsolete `StdError::NullPointer` and `null_pointer` were removed.
- Error creator functions are now in type itself, e.g.
  `StdError::invalid_base64` instead of `invalid_base64`. The free functions are
  deprecated and will be removed before 1.0.

**cosmwasm-storage**

- Remove `transactional_deps`. Use `transactional` that just provides a
  transactional storage instead.
- `get_with_prefix` returns `Option<Vec<u8>>` instead of
  `StdResult<Option<Vec<u8>>>`.
- `set_with_prefix` and `remove_with_prefix` return nothing instead of
  `StdResult<()>`.
- `RepLog::commit` no longer returns any value (always succeeds).
- `Op::apply` no longer returns any value (always succeeds).

**cosmwasm-vm**

- The export `allocate` must not return 0 as a valid address. The contract is
  responsible for avoiding this offset in the linear memory.
- The import `db_read` now allocates memory for the return value as part of the
  call and returns a pointer to the value as `u32`. The return value 0 means
  _key does not exist_.
- The import `db_next` now allocates a memory region for the return key and
  value as part of the call and returns a pointer to the region as `u32`. The
  data in the region is stored in the format `value || key || keylen`. As
  before, an empty key means _no more value_.
- Remove `Instance::get_gas` in favour of `Instance::get_gas_left`.
- All calls from the VM layer to the chain layer also return the amount of gas
  used on success. (This is represented by replacing the return value with
  `(value, used_gas)`). Gas usage across the system is then tracked in the VM
  layer, which allows us to halt the contract during an import, as soon as we
  can prove that we used all allocated gas.
- Remove instance caching, which is disabled since 0.8.1 as it is not stable.
  Remove `CosmCache::store_instance`; you can not call `Instance::recylce`
  directly to get back the external dependencies.
- Rename `MockQuerier::with_staking` to `MockQuerier::update_staking` to match
  `::update_balance`.
- Instead of panicking, `read_region`/`write_region`/`get_region`/`set_region`
  now return a new `CommunicationError::DerefErr` when dereferencing a pointer
  provided by the contract fails.
- `FfiError::set_message` was removed because errors should be immutable. Use
  `FfiError::other` to create an error with the desired error message.
- The import implementation of `db_scan` now errors instead of returning an
  error code for an invalid order value. The return type was changed to `u32`.
- Remove `StorageIteratorItem` in favour of the new types `StorageIterator` and
  `NextItem`. `StorageIterator` is a custom iterator type that does not
  implement Rust's `Iterator` trait, allowing it to communicate the used gas
  value of the last `next` call to the VM.
- Don't report any `VmError` back to the contract in `canonicalize_address` and
  `humanize_address`. Only invalid inputs should be reported.
- Move error cases `VmError::RegionLengthTooBig` and `VmError::RegionTooSmall`
  into `CommunicationError`.
- In the `canonicalize_address` implementation, invalid UTF-8 inputs now result
  in `CommunicationError::InvalidUtf8`, which is not reported back to the
  contract. A standard library should ensure this never happens by correctly
  encoding string input values.
- Merge trait `ReadonlyStorage` into `Storage`.
- The imports `canonicalize_address` and `humanize_address` now return a memory
  address to an error `Region`. If this address is 0, the call succeeded.
- Bump `cosmwasm_vm_version_1` to `cosmwasm_vm_version_2`.

## 0.8.1 (2020-06-08)

**cosmwasm-std**

- The arguments of `log` changed from `&str` to `ToString`, allowing to pass
  various types like `String`, `HumanAddr`, `Uint128` or primitive integers
  directly.
- Add `From<Vec<u8>>` and `Into<Vec<u8>>` implementations for `Binary` for
  zero-copy conversions.

**cosmwasm-vm**

- Deprecated `Instance::get_gas` in favour of `Instance::get_gas_left`. The old
  method will remain available for a while but will issue a deprecation warning
  when used.
- Disable instance caching by treating every cache size as 0. Instance caching
  is not safe as the same Wasm memory is reused across multiple executions.
- The storage of an `Instance` can now be set into readonly mode, which is
  checked by the writing storage imports `db_write` and `db_remove`. Read-only
  mode is off by default for backwards compatibility. `call_query_raw` now sets
  the instance's storage to readonly.
- The new error case `VmError::WriteAccessDenied` is returned when a contract
  calls an import that potentially writes to storage during a query.

## 0.8.0 (2020-05-25)

**all**

- Upgrade schemars to 0.7.
- Upgrade wasmer to 0.17.
- Update snafu to 0.6.
- Minimal supported Rust version is 1.41.
- Split `Region.len` into `Region.capacity` and `Region.length`, where the new
  capacity is the number of bytes available and `length` is the number of bytes
  used. This is a breaking change in the contract-vm interface, which requires
  the same memory layout of the `Region` struct on both sides.
- Add `remove` method to `Storage` trait.
- (feature-flagged) Add `range` method to `ReadonlyStorage` trait. This returns
  an iterator that covers all or a subset of the items in the db ordered
  ascending or descending by key.
- Add new feature flag `iterator` to both packages to enable `range`
  functionality. This is used to allow potential porting to chains that use
  Merkle Tries (which don't allow iterating over ranges).
- All serialized JSON types now use snake_case mappings for names. This means
  enum fields like `ChangeOwner` will map to `change_owner` in the underlying
  JSON, not `changeowner`. This is a breaking change for the clients.
- Public interface between contract and runtime no longer uses `String` to
  represent an error, but rather serializes `ApiError` as a rich JSON error.
- Return value from `env.write_db` and `env.remove_db` to allow error reporting.
- Query responses are now required to contain valid JSON.
- Renamed all `*_db` wasm imports to `db_*`
- Merge `cw-storage` repo as subpackage, now `cosmwasm-storage`
- Add iterator support to `cosmwasm-storage`
- `Coin.amount` is now `Uint128` rather than `String`. Uint128 serializes as a
  string in JSON, but parses into a u128 data in memory. It also has some
  operator overloads to allow easy math operations on `Coin` types, as well as
  enforcing valid amounts.
- `Env` no longer has a `contract.balance` element. If you need this info,
  please use the `Querier` to get this info. As of Cosmos-SDK 0.39 this needs
  extra storage queries to get the balance, so we only do those queries when
  needed.
- `Env.message.sent_funds` is a `Vec<Coin>` not `Option<Vec<Coin>>`. We will
  normalize the go response in `go-cosmwasm` before sending it to the contract.
- `Env.message.signer` was renamed to `Env.message.sender`.
- `Env.block.{height,time}` are now `u64` rather than `i64`.

**cosmwasm-schema**

- This new crate now contains the implementations for generating JSON Schema
  files from interface types. It exposes the functions `export_schema`,
  `export_schema_with_title`, and `schema_for`.

**cosmwasm-std**

- Make all symbols from `cosmwasm::memory` crate internal, as those symbols are
  not needed by users of the library.
- Rename `cosmwasm::mock::dependencies` -> `cosmwasm::mock::mock_dependencies`
  to differentiate between testing and production `External`.
- Export all symbols from `cosmwasm::mock` as the new non-wasm32 module
  `cosmwasm::testing`. Export all remaining symbols at top level (e.g.
  `use cosmwasm::traits::{Api, Storage};` + `use cosmwasm::encoding::Binary;`
  becomes `use cosmwasm::{Api, Binary, Storage};`).
- Rename package `cosmwasm` to `cosmwasm-std`.
- The export `allocate` does not zero-fill the allocated memory anymore.
- Add `remove_db` to the required imports of a contract.
- (feature-flagged) add `scan_db` and `next_db` callbacks from wasm contract to
  VM.
- `serde::{from_slice, to_vec}` return `cosmwasm_std::Result`, no more need to
  use `.context(...)` when calling these functions
- Split `Response` into `InitResponse` and `HandleResponse`; split
  `ContractResult` into `InitResult` and `HandleResult`.
- Create explicit `QueryResponse`, analogue to `InitResponse` and
  `HandleResponse`.
- The exports `cosmwasm_vm_version_1`, `allocate` and `deallocate` are now
  private and can only be called via the Wasm export. Make sure to `use`
  `cosmwasm_std` at least once in the contract to pull in the C exports.
- Add `Querier` trait and `QueryRequest` for query callbacks from the contract,
  along with `SystemError` type for the runtime rejecting messages.
- `QueryRequest` takes a generic `Custom(T)` type that is passed opaquely to the
  end consumer (`wasmd` or integration test stubs), allowing custom queries to
  native code.
- `{Init,Handle,Query}Result` are now just aliases for a concrete `ApiResult`
  type.
- Support results up to 128 KiB in `ExternalStorage.get`.
- The `Storage` trait's `.get`, `.set` and `.remove` now return a `Result` to
  allow propagation of errors.
- Move `transactional`, `transactional_deps`, `RepLog`, `StorageTransaction`
  into crate `cosmwasm-storage`.
- Rename `Result` to `StdResult` to differentiate between the auto-`use`d
  `core::result::Result`. Fix error argument to `Error`.
- Complete overhaul of `Error` into `StdError`:
  - The `StdError` enum can now be serialized and deserialized (losing its
    backtrace), which allows us to pass them over the Wasm/VM boundary. This
    allows using fully structured errors in e.g. integration tests.
  - Auto generated snafu error constructor structs like `NotFound`/`ParseErr`/…
    have been intenalized in favour of error generation helpers like
    `not_found`/`parse_err`/…
  - All error generator functions now return errors instead of results.
  - Error cases don't contain `source` fields anymore. Instead source errors are
    converted to standard types like `String`. For this reason, both
    `snafu::ResultExt` and `snafu::OptionExt` cannot be used anymore.
  - Backtraces became optional. Use `RUST_BACKTRACE=1` to enable them.
  - `Utf8Err`/`Utf8StringErr` merged into `StdError::InvalidUtf8`
  - `Base64Err` renamed into `StdError::InvalidBase64`
  - `ContractErr`/`DynContractErr` merged into `StdError::GeneralErr`
  - The unused `ValidationErr` was removed
  - `StdError` is now
    [non_exhaustive](https://doc.rust-lang.org/1.35.0/unstable-book/language-features/non-exhaustive.html),
    making new error cases non-breaking changes.
- `ExternalStorage.get` now returns an empty vector if a storage entry exists
  but has an empty value. Before, this was normalized to `None`.
- Reorganize `CosmosMsg` enum types. They are now split by modules:
  `CosmosMsg::Bank(BankMsg)`, `CosmosMsg::Custom(T)`, `CosmosMsg::Wasm(WasmMsg)`
- CosmosMsg is now generic over the content of `Custom` variant. This allows
  blockchains to support custom native calls in their Cosmos-SDK apps and
  developers to make use of them in CosmWasm apps without forking the
  `cosmwasm-vm` and `go-cosmwasm` runtime.
- Add `staking` feature flag to expose new `StakingMsg` types under `CosmosMsg`
  and new `StakingRequest` types under `QueryRequest`.
- Add support for mocking-out staking queries via `MockQuerier.with_staking`
- `from_slice`/`from_binary` now require result type to be `DeserializeOwned`,
  i.e. the result must not contain references such as `&str`.

**cosmwasm-vm**

- Make `Instance.memory`/`.allocate`/`.deallocate`/`.func` crate internal. A
  user of the VM must not access the instance's memory directly.
- The imports `env.canonicalize_address`, `env.humanize_address` and
  `env.read_db` don't return the number of bytes written anymore. This value is
  now available in the resulting regions. Negative return values are errors, 0
  is success and values greater than 0 are reserved for future use.
- Change the required interface version guard export from `cosmwasm_api_0_6` to
  `cosmwasm_vm_version_1`.
- Provide implementations for `remove_db` and (feature-flagged) `scan_db` and
  `next_db`
- Provide custom `serde::{from_slice, to_vec}` implementation separate from
  `cosmwasm_std`, so we can return cosmwasm-vm specific `Result` (only used
  internally).
- `call_{init,handle,query}` and the `cosmwasm_vm::testing` wrappers return
  standard `Result` types now, eg. `Result<HandleResponse, ApiError>`.
- Add length limit when reading memory from the instance to protect against
  malicious contracts creating overly large `Region`s.
- Add `Instance.get_memory_size`, giving you the peak memory consumption of an
  instance.
- Remove `cosmwasm_vm::errors::CacheExt`.
- Move `cosmwasm_vm::errors::{Error, Result}` to
  `cosmwasm_vm::{VmError, VmResult}` and remove generic error type from result.
- The import `db_read` now returns an error code if the storage key does not
  exist. The latest standard library converts this error code back to a `None`
  value. This allows differentiating non-existent and empty storage entries.
- Make `Instance::from_module`, `::from_wasmer` and `::recycle` crate-internal.
- Create explicit, public `Checksum` type to identify Wasm blobs.
- `CosmCache::new` now takes supported features as an argument.
- Rename `VmError::RegionTooSmallErr` to `VmError::RegionTooSmall`.
- Rename `VmError::RegionLengthTooBigErr` to `VmError::RegionLengthTooBig`.
- Change property types to owned string in `VmError::UninitializedContextData`,
  `VmError::ConversionErr`, `VmError::ParseErr` and `VmError::SerializeErr`.
- Remove `VmError::IoErr` in favour of `VmError::CacheErr`.
- Simplify `VmError::CompileErr`, `VmError::ResolveErr` and
  `VmError::WasmerRuntimeErr` to just hold a string with the details instead of
  the source error.
- Remove `VmError::WasmerErr` in favour of the new `VmError::InstantiationErr`.
- The snafu error builders from `VmError` are now private, i.e. callers can only
  use the errors, not create them.
- `VmError` is now `#[non_exhaustive]`.
- Split `VmError::RuntimeErr` in `VmError::BackendErr` and
  `VmError::GenericErr`; rename `VmError::WasmerRuntimeErr` to
  `VmError::RuntimeErr`.
- Add `Instance.with_querier` analogue to `Instance.with_storage`.

## 0.7.2 (2020-03-23)

**cosmwasm**

- Fix JSON schema type of `Binary` from int array (wrong) to string (right).
- Make `Extern` not `Clone`able anymore. Before cloning led to copying the data
  for mock storage and copying a stateless bridge for the external storage,
  which are different semantics.
- Remove public `cosmwasm::imports::dependencies`. A user of this library does
  not need to call this explicitely. Dependencies are created internally and
  passed as an argument in `exports::do_init`, `exports::do_handle` and
  `exports::do_query`.
- Make `ExternalStorage` not `Clone`able anymore. This does not copy any data,
  so a clone could lead to unexpected results.

## 0.7.1 (2020-03-11)

**cosmwasm_vm**

- Avoid unnecessary panic when checking corrupted wasm file.
- Support saving the same wasm to cache multiple times.

## 0.7.0 (2020-02-26)

**cosmwasm**

- Rename `Slice` to `Region` to simplify differentiation between Wasm memory
  region and serde's `from_slice`
- Rename `Params` to `Env`, `mock_params` to `mock_env` for clearer naming (this
  is information on the execution environment)
- `Response.log` is not a vector of key/value pairs that can later be indexed by
  Tendermint.

**cosmwasm_vm**

- Remove export `cosmwasm_vm::read_memory`. Using this indicates an
  architectural flaw, since this is a method for host to guest communication
  inside the VM and not needed for users of the VM.
- Create new type `cosmwasm_vm:errors::Error::RegionTooSmallErr`.
- Change return type of `cosmwasm_vm::write_memory` to `Result<usize, Error>` to
  make it harder to forget handling errors.
- Fix missing error propagation in `do_canonical_address`, `do_human_address`
  and `allocate`.
- Update error return codes in import `c_read`.
- Rename imports `c_read`/`c_write` to `read_db`/`write_db`.
- Rename imports `c_canonical_address`/`c_human_address` to
  `canonicalize_address`/`humanize_address`.
- Add `cosmwasm_vm::testing::test_io` for basic memory allocation/deallocation
  testing between host and guest.
- Make `ValidationErr.msg` a dynamic `String` including relevant runtime
  information.
- Remove export `check_api_compatibility`. The VM will take care of calling it.
- Let `check_api_compatibility` check imports by fully qualified identifier
  `<module>.<name>`.
- Make gas limit immutable in `cosmwasm_vm::instance::Instance`. It is passed
  once at construction time and cannot publicly be manipulated anymore.
- Remove `take_storage`/`leave_storage` from `cosmwasm_vm::Instance`.

## 0.6

[Define canonical address callbacks](https://github.com/confio/cosmwasm/issues/73)

- Use `&[u8]` for addresses in params
- Allow contracts to resolve human readable addresses (`&str`) in their json
  into a fixed-size binary representation
- Provide mocks for unit testing and integration tests

- Separate out `Storage` from `ReadOnlyStorage` as separate traits

## 0.5

### 0.5.2

This is the first documented and supported implementation. It contains the basic
feature set. `init` and `handle` supported for modules and can return messages.
A stub implementation of `query` is done, which is likely to be deprecated soon.
Some main points:

- The build-system and unit/integration-test setup is all stabilized.
- Cosmwasm-vm supports singlepass and cranelift backends, and caches modules on
  disk and instances in memory (lru cache).
- JSON Schema output works

All future Changelog entries will reference this base

[unreleased]: https://github.com/CosmWasm/cosmwasm/compare/v1.2.5...HEAD
[1.2.5]: https://github.com/CosmWasm/cosmwasm/compare/v1.2.4...v1.2.5
[1.2.4]: https://github.com/CosmWasm/cosmwasm/compare/v1.2.3...v1.2.4
[1.2.3]: https://github.com/CosmWasm/cosmwasm/compare/v1.2.2...v1.2.3
[1.2.2]: https://github.com/CosmWasm/cosmwasm/compare/v1.2.1...v1.2.2
[1.2.1]: https://github.com/CosmWasm/cosmwasm/compare/v1.2.0...v1.2.1
[1.2.0]: https://github.com/CosmWasm/cosmwasm/compare/v1.1.9...v1.2.0
[1.1.9]: https://github.com/CosmWasm/cosmwasm/compare/v1.1.8...v1.1.9
[1.1.8]: https://github.com/CosmWasm/cosmwasm/compare/v1.1.6...v1.1.8
[1.1.6]: https://github.com/CosmWasm/cosmwasm/compare/v1.1.5...v1.1.6
[1.1.5]: https://github.com/CosmWasm/cosmwasm/compare/v1.1.4...v1.1.5
[1.1.4]: https://github.com/CosmWasm/cosmwasm/compare/v1.1.3...v1.1.4
[1.1.3]: https://github.com/CosmWasm/cosmwasm/compare/v1.1.2...v1.1.3
[1.1.2]: https://github.com/CosmWasm/cosmwasm/compare/v1.1.1...v1.1.2
[1.1.1]: https://github.com/CosmWasm/cosmwasm/compare/v1.1.0...v1.1.1
[1.1.0]: https://github.com/CosmWasm/cosmwasm/compare/v1.0.0...v1.1.0
[1.0.0]: https://github.com/CosmWasm/cosmwasm/compare/v1.0.0-rc.0...v1.0.0
[1.0.0-rc.0]:
  https://github.com/CosmWasm/cosmwasm/compare/v1.0.0-beta8...v1.0.0-rc.0
[1.0.0-beta8]:
  https://github.com/CosmWasm/cosmwasm/compare/v1.0.0-beta7...v1.0.0-beta8
[1.0.0-beta7]:
  https://github.com/CosmWasm/cosmwasm/compare/v1.0.0-beta6...v1.0.0-beta7
[1.0.0-beta6]:
  https://github.com/CosmWasm/cosmwasm/compare/v1.0.0-beta5...v1.0.0-beta6
[1.0.0-beta5]:
  https://github.com/CosmWasm/cosmwasm/compare/v1.0.0-beta4...v1.0.0-beta5
[1.0.0-beta4]:
  https://github.com/CosmWasm/cosmwasm/compare/v1.0.0-beta3...v1.0.0-beta4
[1.0.0-beta3]:
  https://github.com/CosmWasm/cosmwasm/compare/v1.0.0-beta...v1.0.0-beta3
[1.0.0-beta]: https://github.com/CosmWasm/cosmwasm/compare/v0.16.2...v1.0.0-beta
[0.16.2]: https://github.com/CosmWasm/cosmwasm/compare/v0.16.1...v0.16.2
[0.16.1]: https://github.com/CosmWasm/cosmwasm/compare/v0.16.0...v0.16.1
[0.16.0]: https://github.com/CosmWasm/cosmwasm/compare/v0.15.2...v0.16.0
[0.15.2]: https://github.com/CosmWasm/cosmwasm/compare/v0.15.1...v0.15.2
[0.15.1]: https://github.com/CosmWasm/cosmwasm/compare/v0.15.0...v0.15.1
[0.15.0]: https://github.com/CosmWasm/cosmwasm/compare/v0.14.1...v0.15.0
[0.14.1]: https://github.com/CosmWasm/cosmwasm/compare/v0.14.0...v0.14.1
[0.14.0]: https://github.com/CosmWasm/cosmwasm/compare/v0.13.1...v0.14.0
[0.13.2]: https://github.com/CosmWasm/cosmwasm/compare/v0.13.1...v0.13.2
[0.13.1]: https://github.com/CosmWasm/cosmwasm/compare/v0.13.0...v0.13.1
[0.13.0]: https://github.com/CosmWasm/cosmwasm/compare/v0.12.0...v0.13.0<|MERGE_RESOLUTION|>--- conflicted
+++ resolved
@@ -6,7 +6,6 @@
 
 ## [Unreleased]
 
-<<<<<<< HEAD
 ### Added
 
 - cosmwasm-vm: Add `Cache::save_wasm_unchecked` to save Wasm blobs that have
@@ -36,7 +35,7 @@
 [#1631]: https://github.com/CosmWasm/cosmwasm/pull/1631
 [#1664]: https://github.com/CosmWasm/cosmwasm/pull/1664
 [#1667]: https://github.com/CosmWasm/cosmwasm/pull/1667
-=======
+
 ## [1.2.5] - 2023-05-02
 
 ### Added
@@ -57,7 +56,6 @@
   want to do a string comparison, use `Addr::as_str()` explicitly. ([#1671])
 
 [#1671]: https://github.com/CosmWasm/cosmwasm/pull/1671
->>>>>>> 4318c67a
 
 ## [1.2.4] - 2023-04-17
 
