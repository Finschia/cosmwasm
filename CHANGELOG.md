# CHANGELOG

<<<<<<< HEAD
The format is based on [Keep a Changelog](https://keepachangelog.com/en/1.0.0/),
and this project adheres to
[Semantic Versioning](https://semver.org/spec/v2.0.0.html).
=======
## 0.13.2 (2021-01-14)

- cosmwasm-vm: Update Wasmer to 1.0.1.

## 0.13.1 (2021-01-12)
>>>>>>> 3d5e7e5d

## [Unreleased]

### Added

<<<<<<< HEAD
- cosmwasm-vm: Add PinnedMemoryCache. ([#696])
=======
## 0.13.0 (2021-01-06)
>>>>>>> 3d5e7e5d

### Changed

- all: The `query` enpoint is now optional. It is still highly recommended to
  expose it an almost any use case though.
- cosmwasm-std: Remove `from_address` from `BankMsg::Send`, as it always sends
  from the contract address, and this is consistent with other `CosmosMsg`
  variants.
- cosmwasm-vm: Avoid serialization of Modules in `InMemoryCache`, for
  performance. Also, remove `memory_limit` from `InstanceOptions`, and define it
  instead at `Cache` level (same memory limit for all cached instances).
  ([#697])
- cosmwasm-vm: Bump required marker export `cosmwasm_vm_version_4` to
  `interface_version_5`.

[#696]: https://github.com/CosmWasm/cosmwasm/issues/696
[#697]: https://github.com/CosmWasm/cosmwasm/issues/697

## [0.13.1] - 2020-01-12

### Added

- cosmwasm-std: Add the new `#[entry_point]` macro attribute that serves as an
  alternative implementation to `cosmwasm_std::create_entry_points!(contract)`
  and `cosmwasm_std::create_entry_points_with_migration!(contract)`. Both ways
  are supported in the 0.13 series.

## [0.13.0] – 2020-01-06

## Added

- cosmwasm-std: Extend binary to array support to 64 bytes.

## Changed

- all: Drop support for Rust versions lower than 1.47.0.
- cosmwasm-std: Remove `cosmwasm_std::testing::MockApi::new`. Use
  `MockApi::default` instead.
- cosmwasm-vm: Upgrade Wasmer to 1.0 and adapt all the internal workings
  accordingly.
- cosmwasm-vm: Export method `cosmwasm_vm::Cache::stats` and response type
  `Stats`.
- cosmwasm-vm: Remove `cosmwasm_vm::testing::MockApi::new`. Use
  `MockApi::default` instead.
- cosmwasm-vm: Convert field `Instance::api` to a method.
- cosmwasm-vm: Change order of generic arguments for consistency in `Instance`,
  `Cache` and `Backend` to always match `<A: Api, S: Storage, Q: Querier>`.
- cosmwasm-vm: Remove `Instance::get_memory_size`. Use `Instance::memory_pages`
  instead.

## 0.12.2 (2020-12-14)

**cosmwasm-std**

- `StdError` now implements `PartialEq` (ignoring backtrace if any). This allows
  simpler `assert_eq!()` when testing error conditions (rather than match
  statements as now).

## 0.12.1 (2020-12-09)

**cosmwasm-std**

- Deprecate `InitResult`, `HandleResult`, `MigrateResult` and `QueryResult` in
  order to make error type explicit an encourage migration to custom errors.
- Implement `Deref` for `QuerierWrapper`, such that `QuerierWrapper` behaves
  like a smart pointer to `Querier` allowing you to access `Querier` methods
  directly.

## 0.12.0 (2020-11-19)

**cosmwasm-std**

- Remove the previously deprecated `StdError::Unauthorized`. Contract specific
  errors should be implemented using custom error types now (see
  [migration guide](./MIGRATING.md) 0.10 -> 0.11).
- Use dependency `thiserror` instead of `snafu` to implement `StdError`. Along
  with this change, the `backtraces` feature now requires Rust nightly.
- Rename `StdError::ParseErr::source` to `StdError::ParseErr::source_type` and
  `StdError::SerializeErr::target` to `StdError::SerializeErr::target_type` to
  work around speacial treatment of the field name `source` in thiserror.
- Rename `Extern` to `Deps` to unify naming.
- Simplify ownership of calling `handle`, etc. with `Deps` and `DepsMut` struct
  that just contains references (`DepsMut` has `&mut Storage` otherwise the
  same)
- Remove unused `Deps::change_querier`. If you need this or similar
  functionality, create a new struct with the right querier.
- Remove `ReadonlyStorage`. You can just use `Storage` everywhere. And use
  `&Storage` to provide readonly access. This was only needed to let
  `PrefixedStorage`/`ReadonlyPrefixedStorage` implement the common interface,
  which is something we don't need.

**cosmwasm-storage**

- `PrefixedStorage`/`ReadonlyPrefixedStorage` do not implement the
  `Storage`/`ReadonlyStorage` traits anymore. If you need nested prefixes, you
  need to construct them directly via `PrefixedStorage::multilevel` and
  `ReadonlyPrefixedStorage::multilevel`.
- Remove unused `TypedStorage`. If you need this or similar functionality, you
  probably want to use `Bucket` or `Singleton`. If you really need it, please
  copy the v0.11 code into your project.
- Remove `StorageTransaction` along with `transactional` and `RepLog`. This has
  not been used actively for contract development and is now maintained in a
  contract testing framework.

**cosmwasm-vm**

- Remove `Storage::range` and `StorageIterator`. The storage implementation is
  now responsible for maintaining iterators internally and make them accessible
  via the new `Storage::scan` and `Storage::next` methods.
- Add `FfiError::IteratorDoesNotExist`. Looking at this, `FfiError` should
  probably be renamed to something that includes before, on and behind the FFI
  boundary to Go.
- `MockStorage` now implementes the new `Storage` trait and has an additional
  `MockStorage::all` for getting all elements of an iterator in tests.
- Remove unused `Extern::change_querier`. If you need this or similar
  functionality, create a new struct with the right querier.
- Let `Instance::from_code` and `CosmCache::get_instance` take options as an
  `InstanceOptions` struct. This contains `gas_limit` and `print_debug` for now
  and can easily be extended. `cosmwasm_vm::testing::mock_instance_options` can
  be used for creating such a struct in integration tests.
- Make `FileSystemCache` crate internal. This should be used via `CosmCache`.
- Fix return type of `FileSystemCache::load` to `VmResult<Option<Module>>` in
  order to differentiate missing files from errors.
- Add in-memory caching for recently used Wasm modules.
- Rename `CosmCache` to just `cosmwasm_vm::Cache` and add `CacheOptions` to
  configure it.
- Rename `Extern` to `Backend`.
- Rename `mock_dependencies` to `mock_backend` and
  `mock_dependencies_with_balances` to `mock_backend_with_balances`.
- Rename `FfiError`/`FfiResult` to `BackendError`/`BackendResult` and adapt
  `VmError` accordingly.

## 0.11.2 (2020-10-26)

**cosmwasm-std**

- Implement `From<std::str::Utf8Error>` and `From<std::string::FromUtf8Error>`
  for `StdError`.
- Generalize denom argument from `&str` to `S: Into<String>` in `coin`, `coins`
  and `Coin::new`.
- Implement `PartialEq` between `Binary` and `Vec<u8>`/`&[u8]`.
- Add missing `PartialEq` implementations between `HumanAddr` and `str`/`&str`.
- Add `Binary::to_array`, which allows you to copy binary content into a
  fixed-length `u8` array. This is espeically useful for creating integers from
  binary data.

## 0.11.1 (2020-10-12)

**cosmwasm-std**

- Implement `Hash` and `Eq` for `Binary` to allow using `Binary` in `HashSet`
  and `HashMap`.
- Implement `Hash` and `Eq` for `CanonicalAddr` to allow using `CanonicalAddr`
  in `HashSet` and `HashMap`.
- Implement `Add`, `AddAssign` and `Sub` with references on the right hand side
  for `Uint128`.
- Implement `Sum<Uint128>` and `Sum<&'a Uint128>` for `Uint128`.

## 0.11.0 (2020-10-08)

**all**

- Drop support for Rust versions lower than 1.45.2.
- The serialization of the result from `init`/`migrate`/`handle`/`query` changed
  in an incompatible way. See the new `ContractResult` and `SystemResult` types
  and their documentation.
- Pass `Env` into `query` as well. As this doesn't have `MessageInfo`, we
  removed `MessageInfo` from `Env` and pass that as a separate argument to
  `init`, `handle`, and `query`. See the example
  [type definitions in the README](README.md#implementing-the-smart-contract) to
  see how to update your contract exports (just add one extra arg each).

**cosmwasm-std**

- Add `time_nanos` to `BlockInfo` allowing access to high precision block times.
- Change `FullDelegation::accumulated_rewards` from `Coin` to `Vec<Coin>`.
- Rename `InitResponse::log`, `MigrateResponse::log` and `HandleResponse::log`
  to `InitResponse::attributes`, `MigrateResponse::attributes` and
  `HandleResponse::attributes`.
- Rename `LogAttribute` to `Attribute`.
- Rename `log` to `attr`.
- Rename `Context::add_log` to `Context::add_attribute`.
- Add `Api::debug` for emitting debug messages during development.
- Fix error type for response parsing errors in `ExternalQuerier::raw_query`.
  This was `Ok(Err(StdError::ParseErr))` instead of
  `Err(SystemError::InvalidResponse)`, implying an error created in the target
  contract.
- Deprecate `StdError::Unauthorized` and `StdError::unauthorized` in favour of
  custom errors. From now on `StdError` should only be created by the standard
  library and should only contain cases the standard library needs.
- Let `impl Display for CanonicalAddr` use upper case hex instead of base64.
  This also affects `CanonicalAddr::to_string`.
- Create trait `CustomQuery` for the generic argument in
  `QueryRequest<C: CustomQuery>`. This allows us to provide
  `impl<C: CustomQuery> From<C> for QueryRequest<C>` for any custom query.
- Implement `From<Binary> for Vec<u8>`.
- Implement `From<CanonicalAddr> for Vec<u8>`.
- Add `Binary::into_vec` and `CanonicalAddr::into_vec`.
- The `canonical_length` argument was removed from `mock_dependencies`,
  `mock_dependencies_with_balances`. In the now deprecated `MockApi::new`, the
  argument is unused. Contracts should not need to set this value and usually
  should not make assumptions about the value.
- The canonical address encoding in `MockApi::canonical_address` and
  `MockApi::human_address` was changed to an unpredicatable represenation of
  non-standard length that aims to destroy most of the input structure.

**cosmwasm-storage**

- Change order of arguments such that `storage` is always first followed by
  namespace in `Bucket::new`, `Bucket::multilevel`, `ReadonlyBucket::new`,
  `ReadonlyBucket::multilevel`, `bucket` and `bucket_read`.
- Change order of arguments such that `storage` is always first followed by
  namespace in `PrefixedStorage::new`, `PrefixedStorage::multilevel`,
  `ReadonlyPrefixedStorage::new`, `ReadonlyPrefixedStorage::multilevel`,
  `prefixed` and `prefixed_read`.

**cosmwasm-vm**

- `CosmCache::new`, `Instance::from_code` and `Instance::from_module` now take
  an additional argument to enable/disable printing debug logs from contracts.
- Bump required export `cosmwasm_vm_version_3` to `cosmwasm_vm_version_4`.
- The `canonical_length` argument was removed from `mock_dependencies`,
  `mock_dependencies_with_balances` and `MockApi::new_failing`. In the now
  deprecated `MockApi::new`, the argument is unused. Contracts should not need
  to set this value and usually should not make assumptions about the value.
- The canonical address encoding in `MockApi::canonical_address` and
  `MockApi::human_address` was changed to an unpredicatable represenation of
  non-standard length that aims to destroy most of the input structure.

## 0.10.1 (2020-08-25)

**cosmwasm-std**

- Fix bug where `ExternalStorage.range()` would cause VM error if either lower
  or upper bound was set
  ([#508](https://github.com/CosmWasm/cosmwasm/issues/508))

## 0.10.0 (2020-07-30)

**all**

- Drop support for Rust versions lower than 1.44.1.

**cosmwasm-std**

- Remove error helpers `generic_err`, `invalid_base64`, `invalid_utf8`,
  `not_found`, `parse_err`, `serialize_err`, `underflow`, `unauthorized` in
  favour of `StdError::generic_err` and friends.
- Implement `From<&[u8; $N]> for Binary` and `From<[u8; $N]> for Binary` for all
  `$N <= 32`.
- Add `Context` object that can be used to build Init/Handle/Migrate response
  via `add_log`, `add_message`, `set_data` and then convert to the proper type
  via `into` or `try_into`. Option to simplify response construction.
- Env uses `HumanAddr` for `message.sender` and `contract_address`
- Remove `Api` argument from `mock_env`
- Implement `From<&[u8]>` and `From<Vec<u8>>` for `CanonicalAddr`

**cosmwasm-vm**

- Remove unused cache size argument from `CosmCache`.
- `set_gas_limit` now panics if the given gas limit exceeds the max. supported
  value.
- Increase the max. supported value for gas limit from 10_000_000_000 to
  0x7FFFFFFFFFFFFFFF.
- Add checks to `get_region` for failing early when the contract sends a Region
  pointer to the VM that is not backed by a plausible Region. This helps
  development of standard libraries.
- Create dedicated `RegionValidationError` and `RegionValidationResult`.
- `Api::human_address` and `Api::canonical_address` now return a pair of return
  data and gas usage.
- Remove `NextItem` in favour of a more advanced `FfiResult<T>`, which is used
  to store the return result and the gas information consistently across all
  APIs. `FfiResult<T>` was changed to `(Result<T, FfiError>, GasInfo)`.
- Create error type `FfiError::InvalidUtf8` for the cases where the backend
  sends invalid UTF-8 in places that expect strings.
- Remove `FfiError::Other` in favour of `FfiError::UserErr` and
  `FfiError::Unknown`.
- The `canonicalize_address` and `humanize_address` imports now report user
  errors to the contract.
- Bump `cosmwasm_vm_version_2` to `cosmwasm_vm_version_3`.
- `Querier::raw_query` and `QuerierResult` were removed in favour of the new
  `Querier::query_raw`, which includes a gas limit parameter for the query.

## 0.9.4 (2020-07-16)

**cosmwasm-vm**

- Add `Instance::create_gas_report` returning a gas report including the
  original limit, the remaining gas and the internally/externally used gas.

## 0.9.3 (2020-07-08)

**cosmwasm-storage**

- Add `.remove()` method to `Bucket` and `Singleton`.

## 0.9.2 (2020-06-29)

- Downgrade wasmer to 0.17.0.

## 0.9.1 (2020-06-25)

**cosmwasm-std**

- Replace type `Never` with `Empty` because enums with no cases cannot be
  expressed in valid JSON Schema.

## 0.9.0 (2020-06-25)

Note: this version contains an API bug and should not be used (see
https://github.com/CosmWasm/cosmwasm/issues/451).

**all**

- Upgrade wasmer to 0.17.1.
- Drop support for Rust versions lower than 1.43.1

**cosmwasm-std**

- `ReadonlyStorage::get` and all its implementations now return
  `Option<Vec<u8>>`.
- `ReadonlyStorage::range` and all its implementations now always succeed and
  return an iterator instead of a result. This is now an iterator over
  `Option<KV>` instead of `Option<StdResult<KV>>`.
- `Storage::{set, remove}` and all their implementations no longer have a return
  value. Previously they returned `StdResult<()>`.
- Trait `Querier` is not `Clone` and `Send` anymore.
- `consume_region` panics on null pointers and returns `Vec<u8>` instead of
  `StdResult<Vec<u8>>`.
- Added contract migration mechanism. Contracts can now optionally export a
  `migrate` function with the following definition:
  ```rust
  extern "C" fn migrate(env_ptr: u32, msg_ptr: u32) -> u32;
  ```
- InitResponse no longer has a data field. We always return the contract address
  in the data field in the blockchain and don't allow you to override. `handle`
  can still make use of the field.
- Rename `MockQuerier::with_staking` to `MockQuerier::update_staking` to match
  `::update_balance`.
- The obsolete `StdError::NullPointer` and `null_pointer` were removed.
- Error creator functions are now in type itself, e.g.
  `StdError::invalid_base64` instead of `invalid_base64`. The free functions are
  deprecated and will be removed before 1.0.

**cosmwasm-storage**

- Remove `transactional_deps`. Use `transactional` that just provides a
  transactional storage instead.
- `get_with_prefix` returns `Option<Vec<u8>>` instead of
  `StdResult<Option<Vec<u8>>>`.
- `set_with_prefix` and `remove_with_prefix` return nothing instead of
  `StdResult<()>`.
- `RepLog::commit` no longer returns any value (always succeeds).
- `Op::apply` no longer returns any value (always succeeds).

**cosmwasm-vm**

- The export `allocate` must not return 0 as a valid address. The contract is
  responsible for avoiding this offset in the linear memory.
- The import `db_read` now allocates memory for the return value as part of the
  call and returns a pointer to the value as `u32`. The return value 0 means
  _key does not exist_.
- The import `db_next` now allocates a memory region for the return key and
  value as part of the call and returns a pointer to the region as `u32`. The
  data in the region is stored in the format `value || key || keylen`. As
  before, an empty key means _no more value_.
- Remove `Instance::get_gas` in favour of `Instance::get_gas_left`.
- All calls from the VM layer to the chain layer also return the amount of gas
  used on success. (This is represented by replacing the return value with
  `(value, used_gas)`). Gas usage across the system is then tracked in the VM
  layer, which allows us to halt the contract during an import, as soon as we
  can prove that we used all allocated gas.
- Remove instance caching, which is disabled since 0.8.1 as it is not stable.
  Remove `CosmCache::store_instance`; you can not call `Instance::recylce`
  directly to get back the external dependencies.
- Rename `MockQuerier::with_staking` to `MockQuerier::update_staking` to match
  `::update_balance`.
- Instead of panicking, `read_region`/`write_region`/`get_region`/`set_region`
  now return a new `CommunicationError::DerefErr` when dereferencing a pointer
  provided by the contract fails.
- `FfiError::set_message` was removed because errors should be immutable. Use
  `FfiError::other` to create an error with the desired error message.
- The import implementation of `db_scan` now errors instead of returning an
  error code for an invalid order value. The return type was changed to `u32`.
- Remove `StorageIteratorItem` in favour of the new types `StorageIterator` and
  `NextItem`. `StorageIterator` is a custom iterator type that does not
  implement Rust's `Iterator` trait, allowing it to communicate the used gas
  value of the last `next` call to the VM.
- Don't report any `VmError` back to the contract in `canonicalize_address` and
  `humanize_address`. Only invalid inputs should be reported.
- Move error cases `VmError::RegionLengthTooBig` and `VmError::RegionTooSmall`
  into `CommunicationError`.
- In the `canonicalize_address` inplementation, invalid UTF-8 inputs now result
  in `CommunicationError::InvalidUtf8`, which is not reported back to the
  contract. A standard library should ensure this never happens by correctly
  encoding string input values.
- Merge trait `ReadonlyStorage` into `Storage`.
- The imports `canonicalize_address` and `humanize_address` now return a memory
  address to an error `Region`. If this address is 0, the call succeeded.
- Bump `cosmwasm_vm_version_1` to `cosmwasm_vm_version_2`.

## 0.8.1 (2020-06-08)

**cosmwasm-std**

- The arguments of `log` changed from `&str` to `ToString`, allowing to pass
  various types like `String`, `HumanAddr`, `Uint128` or primitive integers
  directly.
- Add `From<Vec<u8>>` and `Into<Vec<u8>>` implementations for `Binary` for
  zero-copy conversions.

**cosmwasm-vm**

- Deprecated `Instance::get_gas` in favour of `Instance::get_gas_left`. The old
  method will remain available for a while but will issue a deprecation warning
  when used.
- Disable instance caching by treating every cache size as 0. Instance caching
  is not safe as the same Wasm memory is reused across multiple executions.
- The storage of an `Instance` can now be set into readonly mode, which is
  checked by the writing storage imports `db_write` and `db_remove`. Read-only
  mode is off by default for backwards compatibility. `call_query_raw` now sets
  the instance's storage to readonly.
- The new error case `VmError::WriteAccessDenied` is returned when a contract
  calls an import that potentially writes to storage during a query.

## 0.8.0 (2020-05-25)

**all**

- Upgrade schemars to 0.7.
- Upgrade wasmer to 0.17.
- Update snafu to 0.6.
- Minimal supported Rust version is 1.41.
- Split `Region.len` into `Region.capacity` and `Region.length`, where the new
  capacity is the number of bytes available and `length` is the number of bytes
  used. This is a breaking change in the contract-vm interface, which requires
  the same memory layout of the `Region` struct on both sides.
- Add `remove` method to `Storage` trait.
- (feature-flagged) Add `range` method to `ReadonlyStorage` trait. This returns
  an iterator that covers all or a subset of the items in the db ordered
  ascending or descending by key.
- Add new feature flag `iterator` to both packages to enable `range`
  functionality. This is used to allow potential porting to chains that use
  Merkle Tries (which don't allow iterating over ranges).
- All serialized JSON types now use snake_case mappings for names. This means
  enum fields like `ChangeOwner` will map to `change_owner` in the underlying
  JSON, not `changeowner`. This is a breaking change for the clients.
- Public interface between contract and runtime no longer uses `String` to
  represent an error, but rather serializes `ApiError` as a rich JSON error.
- Return value from `env.write_db` and `env.remove_db` to allow error reporting.
- Query responses are now required to contain valid JSON.
- Renamed all `*_db` wasm imports to `db_*`
- Merge `cw-storage` repo as subpackage, now `cosmwasm-storage`
- Add iterator support to `cosmwasm-storage`
- `Coin.amount` is now `Uint128` rather than `String`. Uint128 serializes as a
  string in JSON, but parses into a u128 data in memory. It also has some
  operator overloads to allow easy math operations on `Coin` types, as well as
  enforcing valid amounts.
- `Env` no longer has a `contract.balance` element. If you need this info,
  please use the `Querier` to get this info. As of Cosmos-SDK 0.39 this needs
  extra storage queries to get the balance, so we only do those queries when
  needed.
- `Env.message.sent_funds` is a `Vec<Coin>` not `Option<Vec<Coin>>`. We will
  normalize the go response in `go-cosmwasm` before sending it to the contract.
- `Env.message.signer` was renamed to `Env.message.sender`.
- `Env.block.{height,time}` are now `u64` rather than `i64`.

**cosmwasm-schema**

- This new crate now contains the implementations for generating JSON Schema
  files from interface types. It exposes the functions `export_schema`,
  `export_schema_with_title`, and `schema_for`.

**cosmwasm-std**

- Make all symbols from `cosmwasm::memory` crate internal, as those symbols are
  not needed by users of the library.
- Rename `cosmwasm::mock::dependencies` -> `cosmwasm::mock::mock_dependencies`
  to differentiate between testing and production `External`.
- Export all symbols from `cosmwasm::mock` as the new non-wasm32 module
  `cosmwasm::testing`. Export all remaining symbols at top level (e.g.
  `use cosmwasm::traits::{Api, Storage};` + `use cosmwasm::encoding::Binary;`
  becomes `use cosmwasm::{Api, Binary, Storage};`).
- Rename package `cosmwasm` to `cosmwasm-std`.
- The export `allocate` does not zero-fill the allocated memory anymore.
- Add `remove_db` to the required imports of a contract.
- (feature-flagged) add `scan_db` and `next_db` callbacks from wasm contract to
  VM.
- `serde::{from_slice, to_vec}` return `cosmwasm_std::Result`, no more need to
  use `.context(...)` when calling these functions
- Split `Response` into `InitResponse` and `HandleResponse`; split
  `ContractResult` into `InitResult` and `HandleResult`.
- Create explicit `QueryResponse`, analogue to `InitResponse` and
  `HandleResponse`.
- The exports `cosmwasm_vm_version_1`, `allocate` and `deallocate` are now
  private and can only be called via the Wasm export. Make sure to `use`
  `cosmwasm_std` at least once in the contract to pull in the C exports.
- Add `Querier` trait and `QueryRequest` for query callbacks from the contract,
  along with `SystemError` type for the runtime rejecting messages.
- `QueryRequest` takes a generic `Custom(T)` type that is passed opaquely to the
  end consumer (`wasmd` or integration test stubs), allowing custom queries to
  native code.
- `{Init,Handle,Query}Result` are now just aliases for a concrete `ApiResult`
  type.
- Support results up to 128 KiB in `ExternalStorage.get`.
- The `Storage` trait's `.get`, `.set` and `.remove` now return a `Result` to
  allow propagation of errors.
- Move `transactional`, `transactional_deps`, `RepLog`, `StorageTransaction`
  into crate `cosmwasm-storage`.
- Rename `Result` to `StdResult` to differentiate between the auto-`use`d
  `core::result::Result`. Fix error argument to `Error`.
- Complete overhaul of `Error` into `StdError`:
  - The `StdError` enum can now be serialized and deserialized (losing its
    backtrace), which allows us to pass them over the Wasm/VM boundary. This
    allows using fully structured errors in e.g. integration tests.
  - Auto generated snafu error constructor structs like `NotFound`/`ParseErr`/…
    have been intenalized in favour of error generation helpers like
    `not_found`/`parse_err`/…
  - All error generator functions now return errors instead of results.
  - Error cases don't contain `source` fields anymore. Instead source errors are
    converted to standard types like `String`. For this reason, both
    `snafu::ResultExt` and `snafu::OptionExt` cannot be used anymore.
  - Backtraces became optional. Use `RUST_BACKTRACE=1` to enable them.
  - `Utf8Err`/`Utf8StringErr` merged into `StdError::InvalidUtf8`
  - `Base64Err` renamed into `StdError::InvalidBase64`
  - `ContractErr`/`DynContractErr` merged into `StdError::GeneralErr`
  - The unused `ValidationErr` was removed
  - `StdError` is now
    [non_exhaustive](https://doc.rust-lang.org/1.35.0/unstable-book/language-features/non-exhaustive.html),
    making new error cases non-breaking changes.
- `ExternalStorage.get` now returns an empty vector if a storage entry exists
  but has an empty value. Before, this was normalized to `None`.
- Reorganize `CosmosMsg` enum types. They are now split by modules:
  `CosmosMsg::Bank(BankMsg)`, `CosmosMsg::Custom(T)`, `CosmosMsg::Wasm(WasmMsg)`
- CosmosMsg is now generic over the content of `Custom` variant. This allows
  blockchains to support custom native calls in their Cosmos-SDK apps and
  developers to make use of them in CosmWasm apps without forking the
  `cosmwasm-vm` and `go-cosmwasm` runtime.
- Add `staking` feature flag to expose new `StakingMsg` types under `CosmosMsg`
  and new `StakingRequest` types under `QueryRequest`.
- Add support for mocking-out staking queries via `MockQuerier.with_staking`
- `from_slice`/`from_binary` now require result type to be `DeserializeOwned`,
  i.e. the result must not contain references such as `&str`.

**cosmwasm-vm**

- Make `Instance.memory`/`.allocate`/`.deallocate`/`.func` crate internal. A
  user of the VM must not access the instance's memory directly.
- The imports `env.canonicalize_address`, `env.humanize_address` and
  `env.read_db` don't return the number of bytes written anymore. This value is
  now available in the resulting regions. Negative return values are errors, 0
  is success and values greater than 0 are reserved for future use.
- Change the required interface version guard export from `cosmwasm_api_0_6` to
  `cosmwasm_vm_version_1`.
- Provide implementations for `remove_db` and (feature-flagged) `scan_db` and
  `next_db`
- Provide custom `serde::{from_slice, to_vec}` implementation separate from
  `cosmwasm_std`, so we can return cosmwasm-vm specific `Result` (only used
  internally).
- `call_{init,handle,query}` and the `cosmwasm_vm::testing` wrappers return
  standard `Result` types now, eg. `Result<HandleResponse, ApiError>`.
- Add length limit when reading memory from the instance to protect against
  malicious contracts creating overly large `Region`s.
- Add `Instance.get_memory_size`, giving you the peak memory consumption of an
  instance.
- Remove `cosmwasm_vm::errors::CacheExt`.
- Move `cosmwasm_vm::errors::{Error, Result}` to
  `cosmwasm_vm::{VmError, VmResult}` and remove generic error type from result.
- The import `db_read` now returns an error code if the storage key does not
  exist. The latest standard library converts this error code back to a `None`
  value. This allows differentiating non-existent and empty storage entries.
- Make `Instance::from_module`, `::from_wasmer` and `::recycle` crate-internal.
- Create explicit, public `Checksum` type to identify Wasm blobs.
- `CosmCache::new` now takes supported features as an argument.
- Rename `VmError::RegionTooSmallErr` to `VmError::RegionTooSmall`.
- Rename `VmError::RegionLengthTooBigErr` to `VmError::RegionLengthTooBig`.
- Change property types to owned string in `VmError::UninitializedContextData`,
  `VmError::ConversionErr`, `VmError::ParseErr` and `VmError::SerializeErr`.
- Remove `VmError::IoErr` in favour of `VmError::CacheErr`.
- Simplify `VmError::CompileErr`, `VmError::ResolveErr` and
  `VmError::WasmerRuntimeErr` to just hold a string with the details instead of
  the source error.
- Remove `VmError::WasmerErr` in favour of the new `VmError::InstantiationErr`.
- The snafu error builders from `VmError` are now private, i.e. callers can only
  use the errors, not create them.
- `VmError` is now `#[non_exhaustive]`.
- Split `VmError::RuntimeErr` in `VmError::BackendErr` and
  `VmError::GenericErr`; rename `VmError::WasmerRuntimeErr` to
  `VmError::RuntimeErr`.
- Add `Instance.with_querier` analogue to `Instance.with_storage`.

## 0.7.2 (2020-03-23)

**cosmwasm**

- Fix JSON schema type of `Binary` from int array (wrong) to string (right).
- Make `Extern` not `Clone`able anymore. Before cloning led to copying the data
  for mock storage and copying a stateless bridge for the external storage,
  which are different semantics.
- Remove public `cosmwasm::imports::dependencies`. A user of this library does
  not need to call this explicitely. Dependencies are created internally and
  passed as an argument in `exports::do_init`, `exports::do_handle` and
  `exports::do_query`.
- Make `ExternalStorage` not `Clone`able anymore. This does not copy any data,
  so a clone could lead to unexpected results.

## 0.7.1 (2020-03-11)

**cosmwasm_vm**

- Avoid unnecessary panic when checking corrupted wasm file.
- Support saving the same wasm to cache multiple times.

## 0.7.0 (2020-02-26)

**cosmwasm**

- Rename `Slice` to `Region` to simplify differentiation between Wasm memory
  region and serde's `from_slice`
- Rename `Params` to `Env`, `mock_params` to `mock_env` for clearer naming (this
  is information on the execution environment)
- `Response.log` is not a vector of key/value pairs that can later be indexed by
  Tendermint.

**cosmwasm_vm**

- Remove export `cosmwasm_vm::read_memory`. Using this indicates an
  architectural flaw, since this is a method for host to guest communication
  inside the VM and not needed for users of the VM.
- Create new type `cosmwasm_vm:errors::Error::RegionTooSmallErr`.
- Change return type of `cosmwasm_vm::write_memory` to `Result<usize, Error>` to
  make it harder to forget handling errors.
- Fix missing error propagation in `do_canonical_address`, `do_human_address`
  and `allocate`.
- Update error return codes in import `c_read`.
- Rename imports `c_read`/`c_write` to `read_db`/`write_db`.
- Rename imports `c_canonical_address`/`c_human_address` to
  `canonicalize_address`/`humanize_address`.
- Add `cosmwasm_vm::testing::test_io` for basic memory allocation/deallocation
  testing between host and guest.
- Make `ValidationErr.msg` a dynamic `String` including relevant runtime
  information.
- Remove export `check_api_compatibility`. The VM will take care of calling it.
- Let `check_api_compatibility` check imports by fully qualified identifier
  `<module>.<name>`.
- Make gas limit immutable in `cosmwasm_vm::instance::Instance`. It is passed
  once at construction time and cannot publicly be manipulated anymore.
- Remove `take_storage`/`leave_storage` from `cosmwasm_vm::Instance`.

## 0.6

[Define canonical address callbacks](https://github.com/confio/cosmwasm/issues/73)

- Use `&[u8]` for addresses in params
- Allow contracts to resolve human readable addresses (`&str`) in their json
  into a fixed-size binary representation
- Provide mocks for unit testing and integration tests

- Separate out `Storage` from `ReadOnlyStorage` as separate traits

## 0.5

### 0.5.2

This is the first documented and supported implementation. It contains the basic
feature set. `init` and `handle` supported for modules and can return messages.
A stub implementation of `query` is done, which is likely to be deprecated soon.
Some main points:

- The build-system and unit/integration-test setup is all stabilized.
- Cosmwasm-vm supports singlepass and cranelift backends, and caches modules on
  disk and instances in memory (lru cache).
- JSON Schema output works

All future Changelog entries will reference this base

[unreleased]: https://github.com/CosmWasm/cosmwasm/compare/v0.13.1...HEAD
[0.13.1]: https://github.com/CosmWasm/cosmwasm/compare/v0.13.0...v0.13.1
[0.13.0]: https://github.com/CosmWasm/cosmwasm/compare/v0.12.0...v0.13.0<|MERGE_RESOLUTION|>--- conflicted
+++ resolved
@@ -1,26 +1,14 @@
 # CHANGELOG
 
-<<<<<<< HEAD
 The format is based on [Keep a Changelog](https://keepachangelog.com/en/1.0.0/),
 and this project adheres to
 [Semantic Versioning](https://semver.org/spec/v2.0.0.html).
-=======
-## 0.13.2 (2021-01-14)
-
-- cosmwasm-vm: Update Wasmer to 1.0.1.
-
-## 0.13.1 (2021-01-12)
->>>>>>> 3d5e7e5d
 
 ## [Unreleased]
 
 ### Added
 
-<<<<<<< HEAD
 - cosmwasm-vm: Add PinnedMemoryCache. ([#696])
-=======
-## 0.13.0 (2021-01-06)
->>>>>>> 3d5e7e5d
 
 ### Changed
 
@@ -39,7 +27,13 @@
 [#696]: https://github.com/CosmWasm/cosmwasm/issues/696
 [#697]: https://github.com/CosmWasm/cosmwasm/issues/697
 
-## [0.13.1] - 2020-01-12
+## [0.13.2] - 2021-01-14
+
+## Changed
+
+- cosmwasm-vm: Update Wasmer to 1.0.1.
+
+## [0.13.1] - 2021-01-12
 
 ### Added
 
@@ -48,7 +42,7 @@
   and `cosmwasm_std::create_entry_points_with_migration!(contract)`. Both ways
   are supported in the 0.13 series.
 
-## [0.13.0] – 2020-01-06
+## [0.13.0] – 2021-01-06
 
 ## Added
 
@@ -698,5 +692,6 @@
 All future Changelog entries will reference this base
 
 [unreleased]: https://github.com/CosmWasm/cosmwasm/compare/v0.13.1...HEAD
+[0.13.2]: https://github.com/CosmWasm/cosmwasm/compare/v0.13.1...v0.13.2
 [0.13.1]: https://github.com/CosmWasm/cosmwasm/compare/v0.13.0...v0.13.1
 [0.13.0]: https://github.com/CosmWasm/cosmwasm/compare/v0.12.0...v0.13.0