--- conflicted
+++ resolved
@@ -1,12 +1,7 @@
 [package]
 name = "cosmwasm-crypto"
-<<<<<<< HEAD
 version = "0.14.0-0.4.0"
 authors = ["LINE Plus Corporation"]
-=======
-version = "0.16.2"
-authors = ["Mauro Lacy <maurolacy@users.noreply.github.com>"]
->>>>>>> 93ea53e5
 edition = "2018"
 description = "Crypto bindings for cosmwasm contracts"
 repository = "https://github.com/line/cosmwasm/tree/main/packages/crypto"
