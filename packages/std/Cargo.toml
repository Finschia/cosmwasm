[package]
name = "cosmwasm-std"
version = "1.0.0-0.6.0"
authors = ["LINE Plus Corporation"]
edition = "2021"
description = "Standard library for Wasm based smart contracts on Cosmos blockchains"
repository = "https://github.com/line/cosmwasm/tree/main/packages/std"
license = "Apache-2.0"
readme = "README.md"

[package.metadata.docs.rs]
features = ["stargate", "staking", "ibc3"]

[features]
default = ["iterator"]
abort = []
# iterator allows us to iterate over all DB items in a given range
# optional as some merkle stores (like tries) don't support this
# given Ethereum 1.0, 2.0, Substrate, and other major projects use Tries
# we keep this optional, to allow possible future integration (or different Cosmos Backends)
iterator = []
# staking exposes bindings to a required staking moudle in the runtime, via new
# CosmosMsg types, and new QueryRequest types. This should only be enabled on contracts
# that require these types, so other contracts can be used on systems with eg. PoA consensus
staking = []
# backtraces provides much better context at runtime errors (in non-wasm code)
# at the cost of a bit of code size and performance.
# This feature requires Rust nightly because it depends on the unstable backtrace feature.
backtraces = []
# stargate enables stargate-dependent messages and queries, like raw protobuf messages
# as well as ibc-related functionality
stargate = []
# ibc3 extends ibc messages with ibc-v3 only features. This should only be enabled on contracts
# that require these types. Without this, they get the smaller ibc-v1 API.
ibc3 = ["stargate"]

[dependencies]
base64 = "0.13.0"

cosmwasm-derive = { path = "../derive", version = "1.0.0-0.6.0" }
# uint 0.9.2 uses edition2021 and this cannot be used from wasmvm now.
# See also https://github.com/CosmWasm/wasmvm/issues/277
# and https://github.com/CosmWasm/cosmwasm/issues/1204
uint = "0.9.3"
serde-json-wasm = { version = "0.4.1" }
schemars = "0.8.1"
serde = { version = "1.0.103", default-features = false, features = ["derive", "alloc"] }
thiserror = "1.0"
<<<<<<< HEAD
forward_ref = "1"
uuid = { version = "1.0.0", features = ["v5", "serde"] }
=======
uuid = { version = "1.0.0-alpha.1", features = ["v5", "serde"] }
wasmer-types = { version = "1.0.2", features = ["enable-serde"] }
>>>>>>> a9cfcd30

[target.'cfg(not(target_arch = "wasm32"))'.dependencies]
cosmwasm-crypto = { path = "../crypto", version = "1.0.0-0.6.0" }

[dev-dependencies]
cosmwasm-schema = { path = "../schema" }
# The chrono dependency is only used in an example, which Rust compiles for us. If this causes trouble, remove it.
chrono = { version = "0.4", default-features = false, features = ["alloc", "std"] }
hex = "0.4"
hex-literal = "0.3.1"<|MERGE_RESOLUTION|>--- conflicted
+++ resolved
@@ -46,13 +46,9 @@
 schemars = "0.8.1"
 serde = { version = "1.0.103", default-features = false, features = ["derive", "alloc"] }
 thiserror = "1.0"
-<<<<<<< HEAD
 forward_ref = "1"
 uuid = { version = "1.0.0", features = ["v5", "serde"] }
-=======
-uuid = { version = "1.0.0-alpha.1", features = ["v5", "serde"] }
 wasmer-types = { version = "1.0.2", features = ["enable-serde"] }
->>>>>>> a9cfcd30
 
 [target.'cfg(not(target_arch = "wasm32"))'.dependencies]
 cosmwasm-crypto = { path = "../crypto", version = "1.0.0-0.6.0" }
