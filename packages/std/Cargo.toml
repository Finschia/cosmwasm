--- conflicted
+++ resolved
@@ -1,12 +1,7 @@
 [package]
 name = "cosmwasm-std"
-<<<<<<< HEAD
 version = "0.14.0-0.4.0"
 authors = ["LINE Plus Corporation"]
-=======
-version = "0.16.2"
-authors = ["Ethan Frey <ethanfrey@users.noreply.github.com>"]
->>>>>>> 93ea53e5
 edition = "2018"
 description = "Standard library for Wasm based smart contracts on Cosmos blockchains"
 repository = "https://github.com/line/cosmwasm/tree/main/packages/std"
@@ -37,12 +32,8 @@
 
 [dependencies]
 base64 = "0.13.0"
-<<<<<<< HEAD
 cosmwasm-derive = { path = "../derive", version = "0.14.0-0.4.0" }
-=======
-cosmwasm-derive = { path = "../derive", version = "0.16.2" }
 uint = "0.9.0"
->>>>>>> 93ea53e5
 serde-json-wasm = { version = "0.3.1" }
 schemars = "0.8.1"
 serde = { version = "1.0.103", default-features = false, features = ["derive", "alloc"] }
@@ -50,11 +41,7 @@
 uuid = { version = "1.0.0-alpha.1", features = ["v5", "serde"] }
 
 [target.'cfg(not(target_arch = "wasm32"))'.dependencies]
-<<<<<<< HEAD
 cosmwasm-crypto = { path = "../crypto", version = "0.14.0-0.4.0" }
-=======
-cosmwasm-crypto = { path = "../crypto", version = "0.16.2" }
->>>>>>> 93ea53e5
 
 [dev-dependencies]
 cosmwasm-schema = { path = "../schema" }
