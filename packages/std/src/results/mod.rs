//! This module contains the messages that are sent from the contract to the VM as an execution result

mod contract_result;
mod cosmos_msg;
mod empty;
mod events;
mod query;
mod response;
mod submessages;
mod system_result;

pub use contract_result::ContractResult;
pub use cosmos_msg::{wasm_execute, wasm_instantiate, BankMsg, CosmosMsg, WasmMsg};
#[cfg(feature = "staking")]
pub use cosmos_msg::{DistributionMsg, StakingMsg};
#[cfg(feature = "stargate")]
pub use cosmos_msg::{GovMsg, VoteOption};
pub use empty::Empty;
pub use events::{attr, Attribute, Event};
pub use query::QueryResponse;
pub use response::Response;
<<<<<<< HEAD
pub use subcall::{Event, Reply, ReplyOn, SubMsg, SubcallResponse};
pub use system_result::SystemResult;

#[deprecated(since = "0.14.0-0.4.0", note = "Renamed to Response.")]
pub type InitResponse<T = Empty> = Response<T>;

#[deprecated(since = "0.14.0-0.4.0", note = "Renamed to Response.")]
pub type HandleResponse<T = Empty> = Response<T>;

#[deprecated(since = "0.14.0-0.4.0", note = "Renamed to Response.")]
pub type MigrateResponse<T = Empty> = Response<T>;
=======
pub use submessages::{Reply, ReplyOn, SubMsg, SubMsgExecutionResponse};
pub use system_result::SystemResult;
>>>>>>> 93ea53e5
<|MERGE_RESOLUTION|>--- conflicted
+++ resolved
@@ -19,19 +19,5 @@
 pub use events::{attr, Attribute, Event};
 pub use query::QueryResponse;
 pub use response::Response;
-<<<<<<< HEAD
-pub use subcall::{Event, Reply, ReplyOn, SubMsg, SubcallResponse};
-pub use system_result::SystemResult;
-
-#[deprecated(since = "0.14.0-0.4.0", note = "Renamed to Response.")]
-pub type InitResponse<T = Empty> = Response<T>;
-
-#[deprecated(since = "0.14.0-0.4.0", note = "Renamed to Response.")]
-pub type HandleResponse<T = Empty> = Response<T>;
-
-#[deprecated(since = "0.14.0-0.4.0", note = "Renamed to Response.")]
-pub type MigrateResponse<T = Empty> = Response<T>;
-=======
 pub use submessages::{Reply, ReplyOn, SubMsg, SubMsgExecutionResponse};
-pub use system_result::SystemResult;
->>>>>>> 93ea53e5
+pub use system_result::SystemResult;