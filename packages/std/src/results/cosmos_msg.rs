--- conflicted
+++ resolved
@@ -62,40 +62,19 @@
 
 /// The message types of the staking module.
 ///
-<<<<<<< HEAD
-/// See https://github.com/cosmos/cosmos-sdk/blob/v0.40.0/proto/cosmos/staking/v1beta1/tx.proto
-#[cfg(feature = "staking")]
-=======
 /// See https://github.com/line/lfb-sdk/blob/main/proto/lfb/staking/v1beta1/tx.proto.
->>>>>>> fbeca5d7
+#[cfg(feature = "staking")]
 #[non_exhaustive]
 #[derive(Serialize, Deserialize, Clone, Debug, PartialEq, JsonSchema)]
 #[serde(rename_all = "snake_case")]
 pub enum StakingMsg {
     /// This is translated to a MsgDelegate in https://github.com/line/lfb-sdk/blob/main/proto/lfb/staking/v1beta1/tx.proto.
     /// `delegator_address` is automatically filled with the current contract's address.
-<<<<<<< HEAD
     Delegate { validator: String, amount: Coin },
-    /// This is translated to a [MsgUndelegate](https://github.com/cosmos/cosmos-sdk/blob/v0.40.0/proto/cosmos/staking/v1beta1/tx.proto#L112-L121).
+    /// This is translated to a MsgUndelegate in https://github.com/line/lfb-sdk/blob/main/proto/lfb/staking/v1beta1/tx.proto.
     /// `delegator_address` is automatically filled with the current contract's address.
     Undelegate { validator: String, amount: Coin },
-    /// This is translated to a [MsgBeginRedelegate](https://github.com/cosmos/cosmos-sdk/blob/v0.40.0/proto/cosmos/staking/v1beta1/tx.proto#L95-L105).
-=======
-    Delegate { validator: HumanAddr, amount: Coin },
-    /// This is translated to a MsgUndelegate in https://github.com/line/lfb-sdk/blob/main/proto/lfb/staking/v1beta1/tx.proto.
-    /// `delegator_address` is automatically filled with the current contract's address.
-    Undelegate { validator: HumanAddr, amount: Coin },
-    /// This is translated to a MsgSetWithdrawAddress in https://github.com/line/lfb-sdk/blob/main/proto/lfb/distribution/v1beta1/tx.proto.
-    /// followed by a MsgWithdrawDelegatorReward in https://github.com/line/lfb-sdk/blob/main/proto/lfb/distribution/v1beta1/tx.proto.
-    /// `delegator_address` is automatically filled with the current contract's address.
-    Withdraw {
-        validator: HumanAddr,
-        /// this is the "withdraw address", the one that should receive the rewards
-        /// if None, then use delegator address
-        recipient: Option<HumanAddr>,
-    },
-    /// This is translated to a MsgBeginRedelegate in https://github.com/line/lfb-sdk/blob/main/proto/lfb/staking/v1beta1/tx.proto.
->>>>>>> fbeca5d7
+    /// This is translated to a MsgSetWithdrawAddress in https://github.com/line/lfb-sdk/blob/main/proto/lfb/distribution/v1beta1/tx.proto.    /// This is translated to a MsgSetWithdrawAddress in https://github.com/line/lfb-sdk/blob/main/proto/lfb/distribution/v1beta1/tx.proto.
     /// `delegator_address` is automatically filled with the current contract's address.
     Redelegate {
         src_validator: String,
@@ -145,11 +124,7 @@
     },
     /// Instantiates a new contracts from previously uploaded Wasm code.
     ///
-<<<<<<< HEAD
-    /// This is translated to a [MsgInstantiateContract](https://github.com/CosmWasm/wasmd/blob/v0.16.0-alpha1/x/wasm/internal/types/tx.proto#L47-L61).
-=======
     /// This is translated to a MsgInstantiateContract in https://github.com/line/lfb-sdk/blob/main/x/wasm/internal/types/tx.proto.
->>>>>>> fbeca5d7
     /// `sender` is automatically filled with the current contract's address.
     Instantiate {
         admin: Option<String>,
