{
  "$schema": "http://json-schema.org/draft-07/schema#",
  "title": "CosmosMsg",
  "anyOf": [
    {
      "type": "object",
      "required": [
        "bank"
      ],
      "properties": {
        "bank": {
          "$ref": "#/definitions/BankMsg"
        }
      },
      "additionalProperties": false
    },
    {
      "type": "object",
      "required": [
        "custom"
      ],
      "properties": {
        "custom": {
          "$ref": "#/definitions/Empty"
        }
      },
      "additionalProperties": false
    },
    {
      "type": "object",
      "required": [
        "wasm"
      ],
      "properties": {
        "wasm": {
          "$ref": "#/definitions/WasmMsg"
        }
      },
      "additionalProperties": false
    }
  ],
  "definitions": {
    "BankMsg": {
      "description": "The message types of the bank module.\n\nSee https://github.com/line/lfb-sdk/blob/main/proto/lfb/bank/v1beta1/tx.proto.",
      "anyOf": [
        {
          "description": "Sends native tokens from the contract to the given address.\n\nThis is translated to a MsgSend in https://github.com/line/lfb-sdk/blob/main/proto/lfb/bank/v1beta1/tx.proto. `from_address` is automatically filled with the current contract's address.",
          "type": "object",
          "required": [
            "send"
          ],
          "properties": {
            "send": {
              "type": "object",
              "required": [
                "amount",
                "to_address"
              ],
              "properties": {
                "amount": {
                  "type": "array",
                  "items": {
                    "$ref": "#/definitions/Coin"
                  }
                },
                "to_address": {
                  "type": "string"
                }
              }
            }
          },
          "additionalProperties": false
        },
        {
          "description": "This will burn the given coins from the contract's account. There is no Cosmos SDK message that performs this, but it can be done by calling the bank keeper. Important if a contract controls significant token supply that must be retired.",
          "type": "object",
          "required": [
            "burn"
          ],
          "properties": {
            "burn": {
              "type": "object",
              "required": [
                "amount"
              ],
              "properties": {
                "amount": {
                  "type": "array",
                  "items": {
                    "$ref": "#/definitions/Coin"
                  }
                }
              }
            }
          },
          "additionalProperties": false
        }
      ]
    },
    "Binary": {
      "description": "Binary is a wrapper around Vec<u8> to add base64 de/serialization with serde. It also adds some helper methods to help encode inline.\n\nThis is only needed as serde-json-{core,wasm} has a horrible encoding for Vec<u8>",
      "type": "string"
    },
    "Coin": {
      "type": "object",
      "required": [
        "amount",
        "denom"
      ],
      "properties": {
        "amount": {
          "$ref": "#/definitions/Uint128"
        },
        "denom": {
          "type": "string"
        }
      }
    },
    "Empty": {
      "description": "An empty struct that serves as a placeholder in different places, such as contracts that don't set a custom message.\n\nIt is designed to be expressable in correct JSON and JSON Schema but contains no meaningful data. Previously we used enums without cases, but those cannot represented as valid JSON Schema (https://github.com/CosmWasm/cosmwasm/issues/451)",
      "type": "object"
    },
<<<<<<< HEAD
=======
    "HumanAddr": {
      "type": "string"
    },
    "StakingMsg": {
      "description": "The message types of the staking module.\n\nSee https://github.com/line/lfb-sdk/blob/main/proto/lfb/staking/v1beta1/tx.proto.",
      "anyOf": [
        {
          "description": "This is translated to a MsgDelegate in https://github.com/line/lfb-sdk/blob/main/proto/lfb/staking/v1beta1/tx.proto. `delegator_address` is automatically filled with the current contract's address.",
          "type": "object",
          "required": [
            "delegate"
          ],
          "properties": {
            "delegate": {
              "type": "object",
              "required": [
                "amount",
                "validator"
              ],
              "properties": {
                "amount": {
                  "$ref": "#/definitions/Coin"
                },
                "validator": {
                  "$ref": "#/definitions/HumanAddr"
                }
              }
            }
          }
        },
        {
          "description": "This is translated to a MsgUndelegate in https://github.com/line/lfb-sdk/blob/main/proto/lfb/staking/v1beta1/tx.proto. `delegator_address` is automatically filled with the current contract's address.",
          "type": "object",
          "required": [
            "undelegate"
          ],
          "properties": {
            "undelegate": {
              "type": "object",
              "required": [
                "amount",
                "validator"
              ],
              "properties": {
                "amount": {
                  "$ref": "#/definitions/Coin"
                },
                "validator": {
                  "$ref": "#/definitions/HumanAddr"
                }
              }
            }
          }
        },
        {
          "description": "This is translated to a MsgSetWithdrawAddress in https://github.com/line/lfb-sdk/blob/main/proto/lfb/distribution/v1beta1/tx.proto. followed by a MsgWithdrawDelegatorReward in https://github.com/line/lfb-sdk/blob/main/proto/lfb/distribution/v1beta1/tx.proto. `delegator_address` is automatically filled with the current contract's address.",
          "type": "object",
          "required": [
            "withdraw"
          ],
          "properties": {
            "withdraw": {
              "type": "object",
              "required": [
                "validator"
              ],
              "properties": {
                "recipient": {
                  "description": "this is the \"withdraw address\", the one that should receive the rewards if None, then use delegator address",
                  "anyOf": [
                    {
                      "$ref": "#/definitions/HumanAddr"
                    },
                    {
                      "type": "null"
                    }
                  ]
                },
                "validator": {
                  "$ref": "#/definitions/HumanAddr"
                }
              }
            }
          }
        },
        {
          "description": "This is translated to a MsgBeginRedelegate in https://github.com/line/lfb-sdk/blob/main/proto/lfb/staking/v1beta1/tx.proto. `delegator_address` is automatically filled with the current contract's address.",
          "type": "object",
          "required": [
            "redelegate"
          ],
          "properties": {
            "redelegate": {
              "type": "object",
              "required": [
                "amount",
                "dst_validator",
                "src_validator"
              ],
              "properties": {
                "amount": {
                  "$ref": "#/definitions/Coin"
                },
                "dst_validator": {
                  "$ref": "#/definitions/HumanAddr"
                },
                "src_validator": {
                  "$ref": "#/definitions/HumanAddr"
                }
              }
            }
          }
        }
      ]
    },
>>>>>>> fbeca5d7
    "Uint128": {
      "description": "A thin wrapper around u128 that is using strings for JSON encoding/decoding, such that the full u128 range can be used for clients that convert JSON numbers to floats, like JavaScript and jq.\n\n# Examples\n\nUse `from` to create instances of this and `u128` to get the value out:\n\n``` # use cosmwasm_std::Uint128; let a = Uint128::from(123u128); assert_eq!(a.u128(), 123);\n\nlet b = Uint128::from(42u64); assert_eq!(b.u128(), 42);\n\nlet c = Uint128::from(70u32); assert_eq!(c.u128(), 70); ```",
      "type": "string"
    },
    "WasmMsg": {
      "description": "The message types of the wasm module.\n\nSee https://github.com/line/lfb-sdk/blob/main/x/wasm/internal/types/tx.proto.",
      "anyOf": [
        {
          "description": "Dispatches a call to another contract at a known address (with known ABI).\n\nThis is translated to a MsgExecuteContract in https://github.com/line/lfb-sdk/blob/main/x/wasm/internal/types/tx.proto. `sender` is automatically filled with the current contract's address.",
          "type": "object",
          "required": [
            "execute"
          ],
          "properties": {
            "execute": {
              "type": "object",
              "required": [
                "contract_addr",
                "msg",
                "send"
              ],
              "properties": {
                "contract_addr": {
                  "type": "string"
                },
                "msg": {
                  "description": "msg is the json-encoded ExecuteMsg struct (as raw Binary)",
                  "allOf": [
                    {
                      "$ref": "#/definitions/Binary"
                    }
                  ]
                },
                "send": {
                  "type": "array",
                  "items": {
                    "$ref": "#/definitions/Coin"
                  }
                }
              }
            }
          },
          "additionalProperties": false
        },
        {
<<<<<<< HEAD
          "description": "Instantiates a new contracts from previously uploaded Wasm code.\n\nThis is translated to a [MsgInstantiateContract](https://github.com/CosmWasm/wasmd/blob/v0.16.0-alpha1/x/wasm/internal/types/tx.proto#L47-L61). `sender` is automatically filled with the current contract's address.",
=======
          "description": "Instantiates a new contracts from previously uploaded Wasm code.\n\nThis is translated to a MsgInstantiateContract in https://github.com/line/lfb-sdk/blob/main/x/wasm/internal/types/tx.proto. `sender` is automatically filled with the current contract's address.",
>>>>>>> fbeca5d7
          "type": "object",
          "required": [
            "instantiate"
          ],
          "properties": {
            "instantiate": {
              "type": "object",
              "required": [
                "code_id",
                "label",
                "msg",
                "send"
              ],
              "properties": {
                "admin": {
                  "type": [
                    "string",
                    "null"
                  ]
                },
                "code_id": {
                  "type": "integer",
                  "format": "uint64",
                  "minimum": 0.0
                },
                "label": {
                  "description": "A human-readbale label for the contract",
                  "type": "string"
                },
                "msg": {
                  "description": "msg is the JSON-encoded InstantiateMsg struct (as raw Binary)",
                  "allOf": [
                    {
                      "$ref": "#/definitions/Binary"
                    }
                  ]
                },
                "send": {
                  "type": "array",
                  "items": {
                    "$ref": "#/definitions/Coin"
                  }
                }
              }
            }
          },
          "additionalProperties": false
        },
        {
          "description": "Migrates a given contracts to use new wasm code. Passes a MigrateMsg to allow us to customize behavior.\n\nOnly the contract admin (as defined in wasmd), if any, is able to make this call.\n\nThis is translated to a MsgMigrateContract in https://github.com/line/lfb-sdk/blob/main/x/wasm/internal/types/tx.proto. `sender` is automatically filled with the current contract's address.",
          "type": "object",
          "required": [
            "migrate"
          ],
          "properties": {
            "migrate": {
              "type": "object",
              "required": [
                "contract_addr",
                "msg",
                "new_code_id"
              ],
              "properties": {
                "contract_addr": {
                  "type": "string"
                },
                "msg": {
                  "description": "msg is the json-encoded MigrateMsg struct that will be passed to the new code",
                  "allOf": [
                    {
                      "$ref": "#/definitions/Binary"
                    }
                  ]
                },
                "new_code_id": {
                  "description": "the code_id of the new logic to place in the given contract",
                  "type": "integer",
                  "format": "uint64",
                  "minimum": 0.0
                }
              }
            }
          },
          "additionalProperties": false
        },
        {
          "description": "Sets a new admin (for migrate) on the given contract. Fails if this contract is not currently admin of the target contract.",
          "type": "object",
          "required": [
            "update_admin"
          ],
          "properties": {
            "update_admin": {
              "type": "object",
              "required": [
                "admin",
                "contract_addr"
              ],
              "properties": {
                "admin": {
                  "type": "string"
                },
                "contract_addr": {
                  "type": "string"
                }
              }
            }
          },
          "additionalProperties": false
        },
        {
          "description": "Clears the admin on the given contract, so no more migration possible. Fails if this contract is not currently admin of the target contract.",
          "type": "object",
          "required": [
            "clear_admin"
          ],
          "properties": {
            "clear_admin": {
              "type": "object",
              "required": [
                "contract_addr"
              ],
              "properties": {
                "contract_addr": {
                  "type": "string"
                }
              }
            }
          },
          "additionalProperties": false
        }
      ]
    }
  }
}<|MERGE_RESOLUTION|>--- conflicted
+++ resolved
@@ -120,124 +120,6 @@
       "description": "An empty struct that serves as a placeholder in different places, such as contracts that don't set a custom message.\n\nIt is designed to be expressable in correct JSON and JSON Schema but contains no meaningful data. Previously we used enums without cases, but those cannot represented as valid JSON Schema (https://github.com/CosmWasm/cosmwasm/issues/451)",
       "type": "object"
     },
-<<<<<<< HEAD
-=======
-    "HumanAddr": {
-      "type": "string"
-    },
-    "StakingMsg": {
-      "description": "The message types of the staking module.\n\nSee https://github.com/line/lfb-sdk/blob/main/proto/lfb/staking/v1beta1/tx.proto.",
-      "anyOf": [
-        {
-          "description": "This is translated to a MsgDelegate in https://github.com/line/lfb-sdk/blob/main/proto/lfb/staking/v1beta1/tx.proto. `delegator_address` is automatically filled with the current contract's address.",
-          "type": "object",
-          "required": [
-            "delegate"
-          ],
-          "properties": {
-            "delegate": {
-              "type": "object",
-              "required": [
-                "amount",
-                "validator"
-              ],
-              "properties": {
-                "amount": {
-                  "$ref": "#/definitions/Coin"
-                },
-                "validator": {
-                  "$ref": "#/definitions/HumanAddr"
-                }
-              }
-            }
-          }
-        },
-        {
-          "description": "This is translated to a MsgUndelegate in https://github.com/line/lfb-sdk/blob/main/proto/lfb/staking/v1beta1/tx.proto. `delegator_address` is automatically filled with the current contract's address.",
-          "type": "object",
-          "required": [
-            "undelegate"
-          ],
-          "properties": {
-            "undelegate": {
-              "type": "object",
-              "required": [
-                "amount",
-                "validator"
-              ],
-              "properties": {
-                "amount": {
-                  "$ref": "#/definitions/Coin"
-                },
-                "validator": {
-                  "$ref": "#/definitions/HumanAddr"
-                }
-              }
-            }
-          }
-        },
-        {
-          "description": "This is translated to a MsgSetWithdrawAddress in https://github.com/line/lfb-sdk/blob/main/proto/lfb/distribution/v1beta1/tx.proto. followed by a MsgWithdrawDelegatorReward in https://github.com/line/lfb-sdk/blob/main/proto/lfb/distribution/v1beta1/tx.proto. `delegator_address` is automatically filled with the current contract's address.",
-          "type": "object",
-          "required": [
-            "withdraw"
-          ],
-          "properties": {
-            "withdraw": {
-              "type": "object",
-              "required": [
-                "validator"
-              ],
-              "properties": {
-                "recipient": {
-                  "description": "this is the \"withdraw address\", the one that should receive the rewards if None, then use delegator address",
-                  "anyOf": [
-                    {
-                      "$ref": "#/definitions/HumanAddr"
-                    },
-                    {
-                      "type": "null"
-                    }
-                  ]
-                },
-                "validator": {
-                  "$ref": "#/definitions/HumanAddr"
-                }
-              }
-            }
-          }
-        },
-        {
-          "description": "This is translated to a MsgBeginRedelegate in https://github.com/line/lfb-sdk/blob/main/proto/lfb/staking/v1beta1/tx.proto. `delegator_address` is automatically filled with the current contract's address.",
-          "type": "object",
-          "required": [
-            "redelegate"
-          ],
-          "properties": {
-            "redelegate": {
-              "type": "object",
-              "required": [
-                "amount",
-                "dst_validator",
-                "src_validator"
-              ],
-              "properties": {
-                "amount": {
-                  "$ref": "#/definitions/Coin"
-                },
-                "dst_validator": {
-                  "$ref": "#/definitions/HumanAddr"
-                },
-                "src_validator": {
-                  "$ref": "#/definitions/HumanAddr"
-                }
-              }
-            }
-          }
-        }
-      ]
-    },
->>>>>>> fbeca5d7
     "Uint128": {
       "description": "A thin wrapper around u128 that is using strings for JSON encoding/decoding, such that the full u128 range can be used for clients that convert JSON numbers to floats, like JavaScript and jq.\n\n# Examples\n\nUse `from` to create instances of this and `u128` to get the value out:\n\n``` # use cosmwasm_std::Uint128; let a = Uint128::from(123u128); assert_eq!(a.u128(), 123);\n\nlet b = Uint128::from(42u64); assert_eq!(b.u128(), 42);\n\nlet c = Uint128::from(70u32); assert_eq!(c.u128(), 70); ```",
       "type": "string"
@@ -283,11 +165,7 @@
           "additionalProperties": false
         },
         {
-<<<<<<< HEAD
-          "description": "Instantiates a new contracts from previously uploaded Wasm code.\n\nThis is translated to a [MsgInstantiateContract](https://github.com/CosmWasm/wasmd/blob/v0.16.0-alpha1/x/wasm/internal/types/tx.proto#L47-L61). `sender` is automatically filled with the current contract's address.",
-=======
           "description": "Instantiates a new contracts from previously uploaded Wasm code.\n\nThis is translated to a MsgInstantiateContract in https://github.com/line/lfb-sdk/blob/main/x/wasm/internal/types/tx.proto. `sender` is automatically filled with the current contract's address.",
->>>>>>> fbeca5d7
           "type": "object",
           "required": [
             "instantiate"
