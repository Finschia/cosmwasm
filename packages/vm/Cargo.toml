[package]
name = "cosmwasm-vm"
<<<<<<< HEAD
version = "0.14.0-0.4.0"
authors = ["LINE Plus Corporation"]
=======
version = "0.16.2"
authors = ["Ethan Frey <ethanfrey@users.noreply.github.com>"]
>>>>>>> 93ea53e5
edition = "2018"
description = "VM bindings to run cosmwams contracts"
repository = "https://github.com/line/cosmwasm/tree/main/packages/vm"
license = "Apache-2.0"

[features]
default = ["staking", "iterator"]
# backtraces provides much better context at runtime errors (in non-wasm code)
# at the cost of a bit of code size and performance.
# This feature requires Rust nightly because it depends on the unstable backtrace feature.
backtraces = []
# iterator allows us to iterate over all DB items in a given range
# this must be enabled to support cosmwasm contracts compiled with the 'iterator' feature
# optional as some merkle stores (like tries) don't support this
# given Ethereum 1.0, 2.0, Substrate, and other major projects use Tries
# we keep this optional, to allow possible future integration (or different Cosmos Backends)
iterator = ["cosmwasm-std/iterator"]
staking = ["cosmwasm-std/staking"]
# this enables all stargate-related functionality, including the ibc entry points
stargate = ["cosmwasm-std/stargate"]
# Use cranelift backend instead of singlepass. This is required for development on Windows.
cranelift = ["wasmer/cranelift"]

[lib]
# See https://bheisler.github.io/criterion.rs/book/faq.html#cargo-bench-gives-unrecognized-option-errors-for-valid-command-line-options
bench = false

[[example]]
name = "check_contract"
required-features = ["iterator"]

[dependencies]
clru = "0.4.0"
# Uses the path when built locally; uses the given version from crates.io when published
<<<<<<< HEAD
cosmwasm-std = { path = "../std", version = "0.14.0-0.4.0" }
cosmwasm-crypto = { path = "../crypto", version = "0.14.0-0.4.0" }
=======
cosmwasm-std = { path = "../std", version = "0.16.2", default-features = false }
cosmwasm-crypto = { path = "../crypto", version = "0.16.2" }
>>>>>>> 93ea53e5
hex = "0.4"
parity-wasm = "0.42"
schemars = "0.8.1"
serde = { version = "1.0.103", default-features = false, features = ["derive", "alloc"] }
serde_json = "1.0"
sha2 = "0.9.1"
thiserror = "1.0"
wasmer = { version = "2.0.0", default-features = false, features = ["cranelift", "universal", "singlepass"] }
wasmer-middlewares = "2.0.0"
loupe = "0.1.3"

# Wasmer git/local (used for quick local debugging or patching)
# wasmer = { git = "https://github.com/wasmerio/wasmer", rev = "1.0.2", default-features = false, features = ["jit", "singlepass"] }
# wasmer-middlewares = { git = "https://github.com/wasmerio/wasmer", rev = "1.0.2" }
# wasmer = { path = "../../../wasmer/lib/api", default-features = false, features = ["jit", "singlepass"] }
# wasmer-middlewares = { path = "../../../wasmer/lib/middlewares" }

[dev-dependencies]
criterion = "0.3"
hex-literal = "0.3.1"
tempfile = "3.1.0"
wat = "1.0"
clap = "2.33.3"

[[bench]]
name = "main"
harness = false<|MERGE_RESOLUTION|>--- conflicted
+++ resolved
@@ -1,12 +1,7 @@
 [package]
 name = "cosmwasm-vm"
-<<<<<<< HEAD
 version = "0.14.0-0.4.0"
 authors = ["LINE Plus Corporation"]
-=======
-version = "0.16.2"
-authors = ["Ethan Frey <ethanfrey@users.noreply.github.com>"]
->>>>>>> 93ea53e5
 edition = "2018"
 description = "VM bindings to run cosmwams contracts"
 repository = "https://github.com/line/cosmwasm/tree/main/packages/vm"
@@ -41,13 +36,8 @@
 [dependencies]
 clru = "0.4.0"
 # Uses the path when built locally; uses the given version from crates.io when published
-<<<<<<< HEAD
-cosmwasm-std = { path = "../std", version = "0.14.0-0.4.0" }
+cosmwasm-std = { path = "../std", version = "0.14.0-0.4.0", default-features = false }
 cosmwasm-crypto = { path = "../crypto", version = "0.14.0-0.4.0" }
-=======
-cosmwasm-std = { path = "../std", version = "0.16.2", default-features = false }
-cosmwasm-crypto = { path = "../crypto", version = "0.16.2" }
->>>>>>> 93ea53e5
 hex = "0.4"
 parity-wasm = "0.42"
 schemars = "0.8.1"
