--- conflicted
+++ resolved
@@ -52,17 +52,10 @@
 serde_json = "1.0"
 sha2 = "0.9.1"
 thiserror = "1.0"
-<<<<<<< HEAD
 wasmer = { version = "=2.2.1", default-features = false, features = ["cranelift", "universal", "singlepass"] }
 wasmer-middlewares = "=2.2.1"
-wasmer-types = "=2.2.1"
-
+wasmer-types = { version = "=2.2.1", features = ["enable-serde"] }
 loupe = "0.1.3"
-=======
-wasmer = { version = "1.0.2", default-features = false, features = ["jit", "singlepass"] }
-wasmer-middlewares = { version = "1.0.2" }
-wasmer-types = { version = "1.0.2", features = ["enable-serde"] }
->>>>>>> a9cfcd30
 
 # Wasmer git/local (used for quick local debugging or patching)
 # wasmer = { git = "https://github.com/wasmerio/wasmer", rev = "877ce1f7c44fad853c", default-features = false, features = ["cranelift", "universal", "singlepass"] }
