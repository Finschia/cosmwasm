//! Internal details to be used by instance.rs only
use std::borrow::{Borrow, BorrowMut};
use std::ptr::NonNull;
use std::sync::{Arc, RwLock};

use cosmwasm_std::{Addr, Env};
use wasmer::{HostEnvInitError, Instance as WasmerInstance, Memory, Val, WasmerEnv};
use wasmer_middlewares::metering::{get_remaining_points, set_remaining_points, MeteringPoints};

use crate::backend::{BackendApi, GasInfo, Querier, Storage};
use crate::dynamic_link::FunctionMetadata;
use crate::errors::{VmError, VmResult};
use crate::serde::from_slice;

pub const DYNAMIC_CALL_DEPTH_LIMIT_CNT: usize = 5;
const DESERIALIZATION_LIMIT: usize = 20_000;

/// Never can never be instantiated.
/// Replace this with the [never primitive type](https://doc.rust-lang.org/std/primitive.never.html) when stable.
#[derive(Debug)]
pub enum Never {}

/** gas config data */

#[derive(Clone, PartialEq, Debug)]
pub struct GasConfig {
    /// Gas costs of VM (not Backend) provided functionality
    /// secp256k1 signature verification cost
    pub secp256k1_verify_cost: u64,
    /// secp256k1 public key recovery cost
    pub secp256k1_recover_pubkey_cost: u64,
    /// ed25519 signature verification cost
    pub ed25519_verify_cost: u64,
    /// ed25519 batch signature verification cost
    pub ed25519_batch_verify_cost: u64,
    /// ed25519 batch signature verification cost (single public key)
    pub ed25519_batch_verify_one_pubkey_cost: u64,
    /// sha1 hash calculation cost (single input)
    pub sha1_calculate_cost: u64,
}

impl Default for GasConfig {
    fn default() -> Self {
        // Target is 10^12 per millisecond (see GAS.md), i.e. 10^9 gas per µ second.
        const GAS_PER_US: u64 = 1_000_000_000;
        const GAS_PER_NS: u64 = 1_000_000;
        Self {
            // ~154 us in crypto benchmarks
            secp256k1_verify_cost: 154 * GAS_PER_US,
            // ~162 us in crypto benchmarks
            secp256k1_recover_pubkey_cost: 162 * GAS_PER_US,
            // ~63 us in crypto benchmarks
            ed25519_verify_cost: 63 * GAS_PER_US,
            // Gas cost factors, relative to ed25519_verify cost
            // From https://docs.rs/ed25519-zebra/2.2.0/ed25519_zebra/batch/index.html
            ed25519_batch_verify_cost: 63 * GAS_PER_US / 2,
            ed25519_batch_verify_one_pubkey_cost: 63 * GAS_PER_US / 4,
            sha1_calculate_cost: 269 * GAS_PER_NS,
        }
    }
}

/** context data **/

#[derive(Clone, PartialEq, Debug, Default)]
pub struct GasState {
    /// Gas limit for the computation, including internally and externally used gas.
    /// This is set when the Environment is created and never mutated.
    pub gas_limit: u64,
    /// Tracking the gas used in the lbf-sdk, in CosmWasm gas units.
    pub externally_used_gas: u64,
}

impl GasState {
    fn with_limit(gas_limit: u64) -> Self {
        Self {
            gas_limit,
            externally_used_gas: 0,
        }
    }
}

/// A environment that provides access to the ContextData.
/// The environment is clonable but clones access the same underlying data.
pub struct Environment<A: BackendApi, S: Storage, Q: Querier> {
    pub api: A,
    pub print_debug: bool,
    pub gas_config: GasConfig,
    data: Arc<RwLock<ContextData<S, Q>>>,
    callee_func_metadata: Option<FunctionMetadata>,
}

unsafe impl<A: BackendApi, S: Storage, Q: Querier> Send for Environment<A, S, Q> {}

unsafe impl<A: BackendApi, S: Storage, Q: Querier> Sync for Environment<A, S, Q> {}

impl<A: BackendApi, S: Storage, Q: Querier> Clone for Environment<A, S, Q> {
    fn clone(&self) -> Self {
        Environment {
            api: self.api,
            print_debug: self.print_debug,
            gas_config: self.gas_config.clone(),
            data: self.data.clone(),
            callee_func_metadata: self.callee_func_metadata.clone(),
        }
    }
}

impl<A: BackendApi, S: Storage, Q: Querier> WasmerEnv for Environment<A, S, Q> {
    fn init_with_instance(&mut self, _instance: &WasmerInstance) -> Result<(), HostEnvInitError> {
        Ok(())
    }
}

impl<A: BackendApi, S: Storage, Q: Querier> Environment<A, S, Q> {
    pub fn new(api: A, gas_limit: u64, print_debug: bool) -> Self {
        Environment {
            api,
            print_debug,
            gas_config: GasConfig::default(),
            data: Arc::new(RwLock::new(ContextData::new(gas_limit))),
            callee_func_metadata: None,
        }
    }

    fn with_context_data_mut<C, R>(&self, callback: C) -> R
    where
        C: FnOnce(&mut ContextData<S, Q>) -> R,
    {
        let mut guard = self.data.as_ref().write().unwrap();
        let context_data = guard.borrow_mut();
        callback(context_data)
    }

    fn with_context_data<C, R>(&self, callback: C) -> R
    where
        C: FnOnce(&ContextData<S, Q>) -> R,
    {
        let guard = self.data.as_ref().read().unwrap();
        let context_data = guard.borrow();
        callback(context_data)
    }

    pub fn with_gas_state<C, R>(&self, callback: C) -> R
    where
        C: FnOnce(&GasState) -> R,
    {
        self.with_context_data(|context_data| callback(&context_data.gas_state))
    }

    pub fn with_gas_state_mut<C, R>(&self, callback: C) -> R
    where
        C: FnOnce(&mut GasState) -> R,
    {
        self.with_context_data_mut(|context_data| callback(&mut context_data.gas_state))
    }

    pub fn with_wasmer_instance<C, R>(&self, callback: C) -> VmResult<R>
    where
        C: FnOnce(&WasmerInstance) -> VmResult<R>,
    {
        self.with_context_data(|context_data| match context_data.wasmer_instance {
            Some(instance_ptr) => {
                let instance_ref = unsafe { instance_ptr.as_ref() };
                callback(instance_ref)
            }
            None => Err(VmError::uninitialized_context_data("wasmer_instance")),
        })
    }

    /// Calls a function with the given name and arguments.
    /// The number of return values is variable and controlled by the guest.
    /// Usually we expect 0 or 1 return values. Use [`Self::call_function0`]
    /// or [`Self::call_function1`] to ensure the number of return values is checked.
    pub fn call_function(&self, name: &str, args: &[Val]) -> VmResult<Box<[Val]>> {
        // Clone function before calling it to avoid dead locks
        let func = self.with_wasmer_instance(|instance| {
            let func = instance.exports.get_function(name)?;
            Ok(func.clone())
        })?;
        func.call(args).map_err(|runtime_err| -> VmError {
            self.with_wasmer_instance::<_, Never>(|instance| {
                let err: VmError = match get_remaining_points(instance) {
                    MeteringPoints::Remaining(_) => VmError::from(runtime_err),
                    MeteringPoints::Exhausted => VmError::gas_depletion(),
                };
                Err(err)
            })
            .unwrap_err() // with_wasmer_instance can only succeed if the callback succeeds
        })
    }

    pub fn call_function0(&self, name: &str, args: &[Val]) -> VmResult<()> {
        let result = self.call_function(name, args)?;
        let expected = 0;
        let actual = result.len();
        if actual != expected {
            return Err(VmError::result_mismatch(name, expected, actual));
        }
        Ok(())
    }

    pub fn call_function1(&self, name: &str, args: &[Val]) -> VmResult<Val> {
        let result = self.call_function(name, args)?;
        let expected = 1;
        let actual = result.len();
        if actual != expected {
            return Err(VmError::result_mismatch(name, expected, actual));
        }
        Ok(result[0].clone())
    }

    pub fn with_storage_from_context<C, T>(&self, callback: C) -> VmResult<T>
    where
        C: FnOnce(&mut S) -> VmResult<T>,
    {
        self.with_context_data_mut(|context_data| match context_data.storage.as_mut() {
            Some(data) => callback(data),
            None => Err(VmError::uninitialized_context_data("storage")),
        })
    }

    pub fn with_querier_from_context<C, T>(&self, callback: C) -> VmResult<T>
    where
        C: FnOnce(&mut Q) -> VmResult<T>,
    {
        self.with_context_data_mut(|context_data| match context_data.querier.as_mut() {
            Some(querier) => callback(querier),
            None => Err(VmError::uninitialized_context_data("querier")),
        })
    }

    /// Creates a back reference from a contact to its partent instance
    pub fn set_wasmer_instance(&self, wasmer_instance: Option<NonNull<WasmerInstance>>) {
        self.with_context_data_mut(|context_data| {
            context_data.wasmer_instance = wasmer_instance;
        });
    }

    pub fn get_serialized_env(&self) -> Vec<u8> {
        self.with_context_data(|context_data| match &context_data.serialized_env {
            Some(env) => Ok(env.clone()),
            None => Err(VmError::uninitialized_context_data("serialized_env")),
        })
        .expect("serialized_env is not set. This is a bug in the lifecycle.")
    }

    pub fn set_serialized_env(&self, serialized_env: &[u8]) {
        self.with_context_data_mut(|context_data| {
            context_data.serialized_env = Some(serialized_env.to_vec());
        });
    }

    /// Returns true iff the storage is set to readonly mode
    pub fn is_storage_readonly(&self) -> bool {
        self.with_context_data(|context_data| context_data.storage_readonly)
    }

    pub fn set_storage_readonly(&self, new_value: bool) {
        self.with_context_data_mut(|context_data| {
            context_data.storage_readonly = new_value;
        })
    }

    pub fn get_gas_left(&self) -> u64 {
        self.with_wasmer_instance(|instance| {
            Ok(match get_remaining_points(instance) {
                MeteringPoints::Remaining(count) => count,
                MeteringPoints::Exhausted => 0,
            })
        })
        .expect("Wasmer instance is not set. This is a bug in the lifecycle.")
    }

    pub fn set_gas_left(&self, new_value: u64) {
        self.with_wasmer_instance(|instance| {
            set_remaining_points(instance, new_value);
            Ok(())
        })
        .expect("Wasmer instance is not set. This is a bug in the lifecycle.")
    }

    /// Decreases gas left by the given amount.
    /// If the amount exceeds the available gas, the remaining gas is set to 0 and
    /// an VmError::GasDepletion error is returned.
    #[allow(unused)] // used in tests
    pub fn decrease_gas_left(&self, amount: u64) -> VmResult<()> {
        self.with_wasmer_instance(|instance| {
            let remaining = match get_remaining_points(instance) {
                MeteringPoints::Remaining(count) => count,
                MeteringPoints::Exhausted => 0,
            };
            if amount > remaining {
                set_remaining_points(instance, 0);
                Err(VmError::gas_depletion())
            } else {
                set_remaining_points(instance, remaining - amount);
                Ok(())
            }
        })
    }

    pub fn memory(&self) -> Memory {
        self.with_wasmer_instance(|instance| {
            let first: Option<Memory> = instance
                .exports
                .iter()
                .memories()
                .next()
                .map(|pair| pair.1.clone());
            // Every contract in CosmWasm must have exactly one exported memory.
            // This is ensured by `check_wasm`/`check_wasm_memories`, which is called for every
            // contract added to the Cache as well as in integration tests.
            // It is possible to bypass this check when using `Instance::from_code` but then you
            // learn the hard way when this panics, or when trying to upload the contract to chain.
            let memory = first.expect("A contract must have exactly one exported memory.");
            Ok(memory)
        })
        .expect("Wasmer instance is not set. This is a bug in the lifecycle.")
    }

    /// Moves owned instances of storage and querier into the env.
    /// Should be followed by exactly one call to move_out when the instance is finished.
    pub fn move_in(&self, storage: S, querier: Q) {
        self.with_context_data_mut(|context_data| {
            context_data.storage = Some(storage);
            context_data.querier = Some(querier);
        });
    }

    /// Returns the original storage and querier as owned instances, and closes any remaining
    /// iterators. This is meant to be called when recycling the instance.
    pub fn move_out(&self) -> (Option<S>, Option<Q>) {
        self.with_context_data_mut(|context_data| {
            (context_data.storage.take(), context_data.querier.take())
        })
    }

    pub fn set_callee_function_metadata(&mut self, func_metadata: Option<FunctionMetadata>) {
        self.callee_func_metadata = func_metadata;
    }

    pub fn with_callee_function_metadata<C, R>(&self, callback: C) -> VmResult<R>
    where
        C: FnOnce(&FunctionMetadata) -> VmResult<R>,
    {
        match &self.callee_func_metadata {
            Some(func_info) => callback(func_info),
            None => Err(VmError::uninitialized_context_data("callee_func_metadata")),
        }
    }

    pub fn try_record_dynamic_call_trace(&self) -> VmResult<()> {
        self.with_context_data_mut(|ctx| {
            if ctx.dynamic_callstack.len() >= DYNAMIC_CALL_DEPTH_LIMIT_CNT {
                return Err(VmError::dynamic_call_depth_over_limitation_err());
            }

            let contract_env: Env = match &ctx.serialized_env {
                Some(env) => from_slice(env, DESERIALIZATION_LIMIT),
                None => Err(VmError::uninitialized_context_data("serialized_env")),
            }?;
            match ctx
                .dynamic_callstack
                .iter()
                .find(|x| **x == contract_env.contract.address)
            {
                Some(_) => Err(VmError::re_entrancy_err()),
                None => {
                    ctx.dynamic_callstack.push(contract_env.contract.address);
                    Ok(())
                }
            }
        })
    }

    pub fn remove_latest_dynamic_call_trace(&self) {
        self.with_context_data_mut(|ctx| {
            ctx.dynamic_callstack.pop();
        })
    }

    // try_pass_callstack will be called through wasmvm.
    // checking between the previous callers in the virtual_callstack and target.
    // if it failed, it will be returned ReEntrancyErr.
    pub fn try_pass_callstack<A2, S2, Q2>(
        &self,
        target: &mut Environment<A2, S2, Q2>,
    ) -> VmResult<()>
    where
        A2: BackendApi + 'static,
        S2: Storage + 'static,
        Q2: Querier + 'static,
    {
        //TODO::need check the race condition when calling the contract oneself(recursive).
        self.with_context_data_mut(|self_ctx| {
            target.with_context_data_mut(|target_ctx| {
                let target_contract_env: Env = match &target_ctx.serialized_env {
                    Some(env) => from_slice(env, DESERIALIZATION_LIMIT),
                    None => Err(VmError::uninitialized_context_data("serialized_env")),
                }?;

                match self_ctx
                    .dynamic_callstack
                    .iter()
                    .find(|x| **x == target_contract_env.contract.address)
                {
                    Some(_) => Err(VmError::re_entrancy_err()),
                    None => {
                        target_ctx.dynamic_callstack = self_ctx.dynamic_callstack.clone();
                        Ok(())
                    }
                }
            })
        })
    }
}

pub struct ContextData<S: Storage, Q: Querier> {
    gas_state: GasState,
    storage: Option<S>,
    storage_readonly: bool,
    querier: Option<Q>,
    /// A non-owning link to the wasmer instance
    wasmer_instance: Option<NonNull<WasmerInstance>>,
    serialized_env: Option<Vec<u8>>,
    dynamic_callstack: Vec<Addr>,
}

impl<S: Storage, Q: Querier> ContextData<S, Q> {
    pub fn new(gas_limit: u64) -> Self {
        ContextData::<S, Q> {
            gas_state: GasState::with_limit(gas_limit),
            storage: None,
            storage_readonly: true,
            querier: None,
            wasmer_instance: None,
            serialized_env: None,
            dynamic_callstack: Vec::new(),
        }
    }
}

pub fn process_gas_info<A: BackendApi, S: Storage, Q: Querier>(
    env: &Environment<A, S, Q>,
    info: GasInfo,
) -> VmResult<()> {
    let gas_left = env.get_gas_left();

    let new_limit = env.with_gas_state_mut(|gas_state| {
        gas_state.externally_used_gas += info.externally_used;
        // These lines reduce the amount of gas available to wasmer
        // so it can not consume gas that was consumed externally.
        gas_left
            .saturating_sub(info.externally_used)
            .saturating_sub(info.cost)
    });

    // This tells wasmer how much more gas it can consume from this point in time.
    env.set_gas_left(new_limit);

    if info.externally_used + info.cost > gas_left {
        Err(VmError::gas_depletion())
    } else {
        Ok(())
    }
}

#[cfg(test)]
mod tests {
    use super::*;
    use crate::backend::Storage;
    use crate::conversion::ref_to_u32;
    use crate::errors::VmError;
    use crate::size::Size;
    use crate::testing::{mock_env, MockApi, MockQuerier, MockStorage};
    use crate::wasm_backend::compile;

    use cosmwasm_std::{
        coins, from_binary, to_vec, AllBalanceResponse, BankQuery, Empty, QueryRequest,
    };
    use wasmer::{imports, Function, Instance as WasmerInstance};

    static CONTRACT: &[u8] = include_bytes!("../testdata/hackatom.wasm");

    // prepared data
    const INIT_KEY: &[u8] = b"foo";
    const INIT_VALUE: &[u8] = b"bar";
    // this account has some coins
    const INIT_ADDR: &str = "someone";
    const INIT_AMOUNT: u128 = 500;
    const INIT_DENOM: &str = "TOKEN";

    const TESTING_GAS_LIMIT: u64 = 500_000_000_000; // ~0.5ms
    const DEFAULT_QUERY_GAS_LIMIT: u64 = 300_000;
    const TESTING_MEMORY_LIMIT: Option<Size> = Some(Size::mebi(16));

    fn make_instance(
        gas_limit: u64,
        contract_addr: Option<Addr>,
    ) -> (
        Environment<MockApi, MockStorage, MockQuerier>,
        Box<WasmerInstance>,
    ) {
        let env = Environment::new(MockApi::default(), gas_limit, false);

        let module = compile(CONTRACT, TESTING_MEMORY_LIMIT, &[]).unwrap();
        let store = module.store();
        // we need stubs for all required imports
        let import_obj = imports! {
            "env" => {
<<<<<<< HEAD
                "db_read" => Function::new_native(store, |_a: u32| -> u32 { 0 }),
                "db_write" => Function::new_native(store, |_a: u32, _b: u32| {}),
                "db_remove" => Function::new_native(store, |_a: u32| {}),
                "db_scan" => Function::new_native(store, |_a: u32, _b: u32, _c: i32| -> u32 { 0 }),
                "db_next" => Function::new_native(store, |_a: u32| -> u32 { 0 }),
                "query_chain" => Function::new_native(store, |_a: u32| -> u32 { 0 }),
                "addr_validate" => Function::new_native(store, |_a: u32| -> u32 { 0 }),
                "addr_canonicalize" => Function::new_native(store, |_a: u32, _b: u32| -> u32 { 0 }),
                "addr_humanize" => Function::new_native(store, |_a: u32, _b: u32| -> u32 { 0 }),
                "secp256k1_verify" => Function::new_native(store, |_a: u32, _b: u32, _c: u32| -> u32 { 0 }),
                "secp256k1_recover_pubkey" => Function::new_native(store, |_a: u32, _b: u32, _c: u32| -> u64 { 0 }),
                "ed25519_verify" => Function::new_native(store, |_a: u32, _b: u32, _c: u32| -> u32 { 0 }),
                "ed25519_batch_verify" => Function::new_native(store, |_a: u32, _b: u32, _c: u32| -> u32 { 0 }),
                "sha1_calculate" => Function::new_native(store, |_a: u32| -> u64 { 0 }),
                "debug" => Function::new_native(store, |_a: u32| {}),
=======
                "db_read" => Function::new_native(&store, |_a: u32| -> u32 { 0 }),
                "db_write" => Function::new_native(&store, |_a: u32, _b: u32| {}),
                "db_remove" => Function::new_native(&store, |_a: u32| {}),
                "db_scan" => Function::new_native(&store, |_a: u32, _b: u32, _c: i32| -> u32 { 0 }),
                "db_next" => Function::new_native(&store, |_a: u32| -> u32 { 0 }),
                "query_chain" => Function::new_native(&store, |_a: u32| -> u32 { 0 }),
                "addr_validate" => Function::new_native(&store, |_a: u32| -> u32 { 0 }),
                "addr_canonicalize" => Function::new_native(&store, |_a: u32, _b: u32| -> u32 { 0 }),
                "addr_humanize" => Function::new_native(&store, |_a: u32, _b: u32| -> u32 { 0 }),
                "secp256k1_verify" => Function::new_native(&store, |_a: u32, _b: u32, _c: u32| -> u32 { 0 }),
                "secp256k1_recover_pubkey" => Function::new_native(&store, |_a: u32, _b: u32, _c: u32| -> u64 { 0 }),
                "ed25519_verify" => Function::new_native(&store, |_a: u32, _b: u32, _c: u32| -> u32 { 0 }),
                "ed25519_batch_verify" => Function::new_native(&store, |_a: u32, _b: u32, _c: u32| -> u32 { 0 }),
                "sha1_calculate" => Function::new_native(&store, |_a: u32| -> u64 { 0 }),
                "debug" => Function::new_native(&store, |_a: u32| {}),
                "validate_dynamic_link_interface" => Function::new_native(&store, |_a: u32, _b: u32| { 0 }),
>>>>>>> a9cfcd30
            },
        };
        let instance = Box::from(WasmerInstance::new(&module, &import_obj).unwrap());

        let instance_ptr = NonNull::from(instance.as_ref());
        env.set_wasmer_instance(Some(instance_ptr));
        env.set_gas_left(gas_limit);

        let mut contract_env = mock_env();
        match contract_addr {
            Some(addr) => contract_env.contract.address = addr,
            _ => {}
        }
        let serialized_env = to_vec(&contract_env).unwrap();
        env.set_serialized_env(&serialized_env);

        (env, instance)
    }

    fn leave_default_data(env: &Environment<MockApi, MockStorage, MockQuerier>) {
        // create some mock data
        let mut storage = MockStorage::new();
        storage
            .set(INIT_KEY, INIT_VALUE)
            .0
            .expect("error setting value");
        let querier: MockQuerier<Empty> =
            MockQuerier::new(&[(INIT_ADDR, &coins(INIT_AMOUNT, INIT_DENOM))]);
        env.move_in(storage, querier);
    }

    #[test]
    fn move_out_works() {
        let (env, _instance) = make_instance(TESTING_GAS_LIMIT, None);

        // empty data on start
        let (inits, initq) = env.move_out();
        assert!(inits.is_none());
        assert!(initq.is_none());

        // store it on the instance
        leave_default_data(&env);
        let (s, q) = env.move_out();
        assert!(s.is_some());
        assert!(q.is_some());
        assert_eq!(
            s.unwrap().get(INIT_KEY).0.unwrap(),
            Some(INIT_VALUE.to_vec())
        );

        // now is empty again
        let (ends, endq) = env.move_out();
        assert!(ends.is_none());
        assert!(endq.is_none());
    }

    #[test]
    fn process_gas_info_works_for_cost() {
        let (env, _instance) = make_instance(100, None);
        assert_eq!(env.get_gas_left(), 100);

        // Consume all the Gas that we allocated
        process_gas_info(&env, GasInfo::with_cost(70)).unwrap();
        assert_eq!(env.get_gas_left(), 30);
        process_gas_info(&env, GasInfo::with_cost(4)).unwrap();
        assert_eq!(env.get_gas_left(), 26);
        process_gas_info(&env, GasInfo::with_cost(6)).unwrap();
        assert_eq!(env.get_gas_left(), 20);
        process_gas_info(&env, GasInfo::with_cost(20)).unwrap();
        assert_eq!(env.get_gas_left(), 0);

        // Using one more unit of gas triggers a failure
        match process_gas_info(&env, GasInfo::with_cost(1)).unwrap_err() {
            VmError::GasDepletion { .. } => {}
            err => panic!("unexpected error: {:?}", err),
        }
    }

    #[test]
    fn process_gas_info_works_for_externally_used() {
        let (env, _instance) = make_instance(100, None);
        assert_eq!(env.get_gas_left(), 100);

        // Consume all the Gas that we allocated
        process_gas_info(&env, GasInfo::with_externally_used(70)).unwrap();
        assert_eq!(env.get_gas_left(), 30);
        process_gas_info(&env, GasInfo::with_externally_used(4)).unwrap();
        assert_eq!(env.get_gas_left(), 26);
        process_gas_info(&env, GasInfo::with_externally_used(6)).unwrap();
        assert_eq!(env.get_gas_left(), 20);
        process_gas_info(&env, GasInfo::with_externally_used(20)).unwrap();
        assert_eq!(env.get_gas_left(), 0);

        // Using one more unit of gas triggers a failure
        match process_gas_info(&env, GasInfo::with_externally_used(1)).unwrap_err() {
            VmError::GasDepletion { .. } => {}
            err => panic!("unexpected error: {:?}", err),
        }
    }

    #[test]
    fn process_gas_info_works_for_cost_and_externally_used() {
        let (env, _instance) = make_instance(100, None);
        assert_eq!(env.get_gas_left(), 100);
        let gas_state = env.with_gas_state(|gas_state| gas_state.clone());
        assert_eq!(gas_state.gas_limit, 100);
        assert_eq!(gas_state.externally_used_gas, 0);

        process_gas_info(&env, GasInfo::new(17, 4)).unwrap();
        assert_eq!(env.get_gas_left(), 79);
        let gas_state = env.with_gas_state(|gas_state| gas_state.clone());
        assert_eq!(gas_state.gas_limit, 100);
        assert_eq!(gas_state.externally_used_gas, 4);

        process_gas_info(&env, GasInfo::new(9, 0)).unwrap();
        assert_eq!(env.get_gas_left(), 70);
        let gas_state = env.with_gas_state(|gas_state| gas_state.clone());
        assert_eq!(gas_state.gas_limit, 100);
        assert_eq!(gas_state.externally_used_gas, 4);

        process_gas_info(&env, GasInfo::new(0, 70)).unwrap();
        assert_eq!(env.get_gas_left(), 0);
        let gas_state = env.with_gas_state(|gas_state| gas_state.clone());
        assert_eq!(gas_state.gas_limit, 100);
        assert_eq!(gas_state.externally_used_gas, 74);

        // More cost fail but do not change stats
        match process_gas_info(&env, GasInfo::new(1, 0)).unwrap_err() {
            VmError::GasDepletion { .. } => {}
            err => panic!("unexpected error: {:?}", err),
        }
        assert_eq!(env.get_gas_left(), 0);
        let gas_state = env.with_gas_state(|gas_state| gas_state.clone());
        assert_eq!(gas_state.gas_limit, 100);
        assert_eq!(gas_state.externally_used_gas, 74);

        // More externally used fails and changes stats
        match process_gas_info(&env, GasInfo::new(0, 1)).unwrap_err() {
            VmError::GasDepletion { .. } => {}
            err => panic!("unexpected error: {:?}", err),
        }
        assert_eq!(env.get_gas_left(), 0);
        let gas_state = env.with_gas_state(|gas_state| gas_state.clone());
        assert_eq!(gas_state.gas_limit, 100);
        assert_eq!(gas_state.externally_used_gas, 75);
    }

    #[test]
    fn process_gas_info_zeros_gas_left_when_exceeded() {
        // with_externally_used
        {
            let (env, _instance) = make_instance(100, None);
            let result = process_gas_info(&env, GasInfo::with_externally_used(120));
            match result.unwrap_err() {
                VmError::GasDepletion { .. } => {}
                err => panic!("unexpected error: {:?}", err),
            }
            assert_eq!(env.get_gas_left(), 0);
            let gas_state = env.with_gas_state(|gas_state| gas_state.clone());
            assert_eq!(gas_state.gas_limit, 100);
            assert_eq!(gas_state.externally_used_gas, 120);
        }

        // with_cost
        {
            let (env, _instance) = make_instance(100, None);
            let result = process_gas_info(&env, GasInfo::with_cost(120));
            match result.unwrap_err() {
                VmError::GasDepletion { .. } => {}
                err => panic!("unexpected error: {:?}", err),
            }
            assert_eq!(env.get_gas_left(), 0);
            let gas_state = env.with_gas_state(|gas_state| gas_state.clone());
            assert_eq!(gas_state.gas_limit, 100);
            assert_eq!(gas_state.externally_used_gas, 0);
        }
    }

    #[test]
    fn process_gas_info_works_correctly_with_gas_consumption_in_wasmer() {
        let (env, _instance) = make_instance(100, None);
        assert_eq!(env.get_gas_left(), 100);

        // Some gas was consumed externally
        process_gas_info(&env, GasInfo::with_externally_used(50)).unwrap();
        assert_eq!(env.get_gas_left(), 50);
        process_gas_info(&env, GasInfo::with_externally_used(4)).unwrap();
        assert_eq!(env.get_gas_left(), 46);

        // Consume 20 gas directly in wasmer
        env.decrease_gas_left(20).unwrap();
        assert_eq!(env.get_gas_left(), 26);

        process_gas_info(&env, GasInfo::with_externally_used(6)).unwrap();
        assert_eq!(env.get_gas_left(), 20);
        process_gas_info(&env, GasInfo::with_externally_used(20)).unwrap();
        assert_eq!(env.get_gas_left(), 0);

        // Using one more unit of gas triggers a failure
        match process_gas_info(&env, GasInfo::with_externally_used(1)).unwrap_err() {
            VmError::GasDepletion { .. } => {}
            err => panic!("unexpected error: {:?}", err),
        }
    }

    #[test]
    fn is_storage_readonly_defaults_to_true() {
        let (env, _instance) = make_instance(TESTING_GAS_LIMIT, None);
        leave_default_data(&env);

        assert!(env.is_storage_readonly());
    }

    #[test]
    fn set_storage_readonly_can_change_flag() {
        let (env, _instance) = make_instance(TESTING_GAS_LIMIT, None);
        leave_default_data(&env);

        // change
        env.set_storage_readonly(false);
        assert!(!env.is_storage_readonly());

        // still false
        env.set_storage_readonly(false);
        assert!(!env.is_storage_readonly());

        // change back
        env.set_storage_readonly(true);
        assert!(env.is_storage_readonly());
    }

    #[test]
    fn call_function_works() {
        let (env, _instance) = make_instance(TESTING_GAS_LIMIT, None);
        leave_default_data(&env);

        let result = env.call_function("allocate", &[10u32.into()]).unwrap();
        let ptr = ref_to_u32(&result[0]).unwrap();
        assert!(ptr > 0);
    }

    #[test]
    fn call_function_fails_for_missing_instance() {
        let (env, _instance) = make_instance(TESTING_GAS_LIMIT, None);
        leave_default_data(&env);

        // Clear context's wasmer_instance
        env.set_wasmer_instance(None);

        let res = env.call_function("allocate", &[]);
        match res.unwrap_err() {
            VmError::UninitializedContextData { kind, .. } => assert_eq!(kind, "wasmer_instance"),
            err => panic!("Unexpected error: {:?}", err),
        }
    }

    #[test]
    fn call_function_fails_for_missing_function() {
        let (env, _instance) = make_instance(TESTING_GAS_LIMIT, None);
        leave_default_data(&env);

        let res = env.call_function("doesnt_exist", &[]);
        match res.unwrap_err() {
            VmError::ResolveErr { msg, .. } => {
                assert_eq!(msg, "Could not get export: Missing export doesnt_exist");
            }
            err => panic!("Unexpected error: {:?}", err),
        }
    }

    #[test]
    fn call_function0_works() {
        let (env, _instance) = make_instance(TESTING_GAS_LIMIT, None);
        leave_default_data(&env);

        env.call_function0("interface_version_8", &[]).unwrap();
    }

    #[test]
    fn call_function0_errors_for_wrong_result_count() {
        let (env, _instance) = make_instance(TESTING_GAS_LIMIT, None);
        leave_default_data(&env);

        let result = env.call_function0("allocate", &[10u32.into()]);
        match result.unwrap_err() {
            VmError::ResultMismatch {
                function_name,
                expected,
                actual,
                ..
            } => {
                assert_eq!(function_name, "allocate");
                assert_eq!(expected, 0);
                assert_eq!(actual, 1);
            }
            err => panic!("unexpected error: {:?}", err),
        }
    }

    #[test]
    fn call_function1_works() {
        let (env, _instance) = make_instance(TESTING_GAS_LIMIT, None);
        leave_default_data(&env);

        let result = env.call_function1("allocate", &[10u32.into()]).unwrap();
        let ptr = ref_to_u32(&result).unwrap();
        assert!(ptr > 0);
    }

    #[test]
    fn call_function1_errors_for_wrong_result_count() {
        let (env, _instance) = make_instance(TESTING_GAS_LIMIT, None);
        leave_default_data(&env);

        let result = env.call_function1("allocate", &[10u32.into()]).unwrap();
        let ptr = ref_to_u32(&result).unwrap();
        assert!(ptr > 0);

        let result = env.call_function1("deallocate", &[ptr.into()]);
        match result.unwrap_err() {
            VmError::ResultMismatch {
                function_name,
                expected,
                actual,
                ..
            } => {
                assert_eq!(function_name, "deallocate");
                assert_eq!(expected, 1);
                assert_eq!(actual, 0);
            }
            err => panic!("unexpected error: {:?}", err),
        }
    }

    #[test]
    fn with_storage_from_context_set_get() {
        let (env, _instance) = make_instance(TESTING_GAS_LIMIT, None);
        leave_default_data(&env);

        let val = env
            .with_storage_from_context::<_, _>(|store| {
                Ok(store.get(INIT_KEY).0.expect("error getting value"))
            })
            .unwrap();
        assert_eq!(val, Some(INIT_VALUE.to_vec()));

        let set_key: &[u8] = b"more";
        let set_value: &[u8] = b"data";

        env.with_storage_from_context::<_, _>(|store| {
            store
                .set(set_key, set_value)
                .0
                .expect("error setting value");
            Ok(())
        })
        .unwrap();

        env.with_storage_from_context::<_, _>(|store| {
            assert_eq!(store.get(INIT_KEY).0.unwrap(), Some(INIT_VALUE.to_vec()));
            assert_eq!(store.get(set_key).0.unwrap(), Some(set_value.to_vec()));
            Ok(())
        })
        .unwrap();
    }

    #[test]
    #[should_panic(expected = "A panic occurred in the callback.")]
    fn with_storage_from_context_handles_panics() {
        let (env, _instance) = make_instance(TESTING_GAS_LIMIT, None);
        leave_default_data(&env);

        env.with_storage_from_context::<_, ()>(|_store| {
            panic!("A panic occurred in the callback.")
        })
        .unwrap();
    }

    #[test]
    fn with_querier_from_context_works() {
        let (env, _instance) = make_instance(TESTING_GAS_LIMIT, None);
        leave_default_data(&env);

        let res = env
            .with_querier_from_context::<_, _>(|querier| {
                let req: QueryRequest<Empty> = QueryRequest::Bank(BankQuery::AllBalances {
                    address: INIT_ADDR.to_string(),
                });
                let (result, _gas_info) =
                    querier.query_raw(&to_vec(&req).unwrap(), DEFAULT_QUERY_GAS_LIMIT);
                Ok(result.unwrap())
            })
            .unwrap()
            .unwrap()
            .unwrap();
        let balance: AllBalanceResponse = from_binary(&res).unwrap();

        assert_eq!(balance.amount, coins(INIT_AMOUNT, INIT_DENOM));
    }

    #[test]
    #[should_panic(expected = "A panic occurred in the callback.")]
    fn with_querier_from_context_handles_panics() {
        let (env, _instance) = make_instance(TESTING_GAS_LIMIT, None);
        leave_default_data(&env);

        env.with_querier_from_context::<_, ()>(|_querier| {
            panic!("A panic occurred in the callback.")
        })
        .unwrap();
    }

    #[test]
    fn record_dynamic_call_trace_works() {
        let (env, _instance) = make_instance(TESTING_GAS_LIMIT, None);
        assert!(env.try_record_dynamic_call_trace().is_ok());
        env.with_context_data(|ctx| {
            let contract_env: Env = match &ctx.serialized_env {
                Some(env) => from_slice(&env, DESERIALIZATION_LIMIT),
                None => Err(VmError::uninitialized_context_data("serialized_env")),
            }
            .unwrap();

            assert_eq!(ctx.dynamic_callstack.len(), 1);
            assert_eq!(ctx.dynamic_callstack[0], contract_env.contract.address);
        });

        env.remove_latest_dynamic_call_trace();
        env.with_context_data(|ctx| {
            assert!(ctx.dynamic_callstack.is_empty());
        })
    }

    #[test]
    fn try_record_re_entrancy_failure() {
        let (env, _instance) = make_instance(TESTING_GAS_LIMIT, None);
        assert!(env.try_record_dynamic_call_trace().is_ok());
        assert!(matches!(
            env.try_record_dynamic_call_trace(),
            Err(VmError::ReEntrancyErr { .. })
        ));
    }

    #[test]
    fn dynamic_call_depth_limitation_over_failure() {
        let (env, _instance) = make_instance(TESTING_GAS_LIMIT, None);

        env.with_context_data_mut(|ctx| {
            //insert dummy into stack
            ctx.dynamic_callstack = (0..DYNAMIC_CALL_DEPTH_LIMIT_CNT)
                .map(|x| Addr::unchecked(x.to_string()))
                .collect();
        });

        assert!(matches!(
            env.try_record_dynamic_call_trace(),
            Err(VmError::DynamicCallDepthOverLimitationErr { .. })
        ));
    }

    #[test]
    fn try_pass_callstack_works() {
        let contract1_addr = Addr::unchecked("contract1");
        let contract2_addr = Addr::unchecked("contract2");
        let (env, _instance1) = make_instance(TESTING_GAS_LIMIT, Some(contract1_addr.clone()));
        let (mut env2, _instance2) = make_instance(TESTING_GAS_LIMIT, Some(contract2_addr.clone()));
        assert!(env.try_record_dynamic_call_trace().is_ok());
        env.try_pass_callstack(&mut env2).unwrap();
        assert!(env2.try_record_dynamic_call_trace().is_ok());

        env2.with_context_data(|ctx| {
            assert_eq!(ctx.dynamic_callstack.len(), 2);
            assert_eq!(ctx.dynamic_callstack[0], contract1_addr);
            assert_eq!(ctx.dynamic_callstack[1], contract2_addr);
        })
    }
}<|MERGE_RESOLUTION|>--- conflicted
+++ resolved
@@ -509,7 +509,6 @@
         // we need stubs for all required imports
         let import_obj = imports! {
             "env" => {
-<<<<<<< HEAD
                 "db_read" => Function::new_native(store, |_a: u32| -> u32 { 0 }),
                 "db_write" => Function::new_native(store, |_a: u32, _b: u32| {}),
                 "db_remove" => Function::new_native(store, |_a: u32| {}),
@@ -525,24 +524,7 @@
                 "ed25519_batch_verify" => Function::new_native(store, |_a: u32, _b: u32, _c: u32| -> u32 { 0 }),
                 "sha1_calculate" => Function::new_native(store, |_a: u32| -> u64 { 0 }),
                 "debug" => Function::new_native(store, |_a: u32| {}),
-=======
-                "db_read" => Function::new_native(&store, |_a: u32| -> u32 { 0 }),
-                "db_write" => Function::new_native(&store, |_a: u32, _b: u32| {}),
-                "db_remove" => Function::new_native(&store, |_a: u32| {}),
-                "db_scan" => Function::new_native(&store, |_a: u32, _b: u32, _c: i32| -> u32 { 0 }),
-                "db_next" => Function::new_native(&store, |_a: u32| -> u32 { 0 }),
-                "query_chain" => Function::new_native(&store, |_a: u32| -> u32 { 0 }),
-                "addr_validate" => Function::new_native(&store, |_a: u32| -> u32 { 0 }),
-                "addr_canonicalize" => Function::new_native(&store, |_a: u32, _b: u32| -> u32 { 0 }),
-                "addr_humanize" => Function::new_native(&store, |_a: u32, _b: u32| -> u32 { 0 }),
-                "secp256k1_verify" => Function::new_native(&store, |_a: u32, _b: u32, _c: u32| -> u32 { 0 }),
-                "secp256k1_recover_pubkey" => Function::new_native(&store, |_a: u32, _b: u32, _c: u32| -> u64 { 0 }),
-                "ed25519_verify" => Function::new_native(&store, |_a: u32, _b: u32, _c: u32| -> u32 { 0 }),
-                "ed25519_batch_verify" => Function::new_native(&store, |_a: u32, _b: u32, _c: u32| -> u32 { 0 }),
-                "sha1_calculate" => Function::new_native(&store, |_a: u32| -> u64 { 0 }),
-                "debug" => Function::new_native(&store, |_a: u32| {}),
-                "validate_dynamic_link_interface" => Function::new_native(&store, |_a: u32, _b: u32| { 0 }),
->>>>>>> a9cfcd30
+                "validate_dynamic_link_interface" => Function::new_native(store, |_a: u32, _b: u32| -> u32 { 0 }),
             },
         };
         let instance = Box::from(WasmerInstance::new(&module, &import_obj).unwrap());
