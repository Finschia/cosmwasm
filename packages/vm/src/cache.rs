--- conflicted
+++ resolved
@@ -16,13 +16,10 @@
 use crate::static_analysis::{deserialize_wasm, has_ibc_entry_points};
 use crate::wasm_backend::{compile, make_runtime_store};
 
-<<<<<<< HEAD
+use wasmer::Module;
+
 const STATE_DIR: &str = "state";
 // Things related to the state of the blockchain.
-=======
-use wasmer::Module;
-
->>>>>>> a9cfcd30
 const WASM_DIR: &str = "wasm";
 
 const CACHE_DIR: &str = "cache";
@@ -263,7 +260,6 @@
         options: InstanceOptions,
     ) -> VmResult<Instance<A, S, Q>> {
         let module = self.get_module(checksum)?;
-<<<<<<< HEAD
         let instance = Instance::from_module(
             &module,
             backend,
@@ -278,17 +274,7 @@
     /// Returns a module tied to a previously saved Wasm.
     /// Depending on availability, this is either generated from a memory cache, file system cache or Wasm code.
     /// This is part of `get_instance` but pulled out to reduce the locking time.
-    fn get_module(&self, checksum: &Checksum) -> VmResult<wasmer::Module> {
-=======
-        let instance =
-            Instance::from_module(&module, backend, options.gas_limit, options.print_debug)?;
-        Ok(instance)
-    }
-
-    /// Returns a Module tied to a previously saved Wasm.
-    /// Depending on availability, this is either generated from a cached instance, a cached module or Wasm code.
     pub fn get_module(&self, checksum: &Checksum) -> VmResult<Module> {
->>>>>>> a9cfcd30
         let mut cache = self.inner.lock().unwrap();
         // Try to get module from the pinned memory cache
         if let Some(module) = cache.pinned_memory_cache.load(checksum)? {
@@ -306,10 +292,7 @@
         let store = make_runtime_store(Some(cache.instance_memory_limit));
         if let Some(module) = cache.fs_cache.load(checksum, &store)? {
             cache.stats.hits_fs_cache += 1;
-<<<<<<< HEAD
             let module_size = loupe::size_of_val(&module);
-=======
->>>>>>> a9cfcd30
             cache
                 .memory_cache
                 .store(checksum, module.clone(), module_size)?;
@@ -323,14 +306,9 @@
         // stored the old module format.
         let wasm = self.load_wasm_with_path(&cache.wasm_path, checksum)?;
         cache.stats.misses += 1;
-<<<<<<< HEAD
         let module = compile(&wasm, Some(cache.instance_memory_limit), &[])?;
         cache.fs_cache.store(checksum, &module)?;
         let module_size = loupe::size_of_val(&module);
-=======
-        let module = compile(&wasm, Some(cache.instance_memory_limit))?;
-        let module_size = cache.fs_cache.store(checksum, &module)?;
->>>>>>> a9cfcd30
         cache
             .memory_cache
             .store(checksum, module.clone(), module_size)?;
