use std::collections::HashMap;
use std::fmt;

use crate::backend::{BackendApi, Querier, Storage};
use crate::conversion::ref_to_u32;
use crate::environment::{process_gas_info, Environment};
use crate::errors::{CommunicationError, VmError, VmResult};
use crate::imports::write_to_contract;
use crate::memory::read_region;
use wasmer::{
    ExportType, Exports, Function, FunctionType, ImportObject, Module, RuntimeError, Val,
};
use wasmer_types::ImportIndex;

use cosmwasm_std::{from_slice, Addr};

const MAX_REGIONS_LENGTH: usize = 100_000;

// The length of the address is 63 characters for strings and 65 characters with "" for []byte. Thus, 65<64*2 is used.
const MAX_ADDRESS_LENGTH: usize = 64 * 2;

pub type WasmerVal = Val;

pub struct FunctionMetadata {
    pub module_name: String,
    pub name: String,
    pub signature: FunctionType,
}

impl Clone for FunctionMetadata {
    fn clone(&self) -> Self {
        FunctionMetadata {
            module_name: self.module_name.clone(),
            name: self.name.clone(),
            signature: self.signature.clone(),
        }
    }
}

impl fmt::Display for FunctionMetadata {
    fn fmt(&self, fmt: &mut fmt::Formatter) -> fmt::Result {
        write!(
            fmt,
            "module_name:{}, name:{}, signature:{}",
            self.module_name, self.name, self.signature
        )
    }
}

impl FunctionMetadata {
    fn clone_and_drop_callee_addr_arg(&self) -> Self {
        let new_signature =
            FunctionType::new(&self.signature.params()[1..], self.signature.results());
        FunctionMetadata {
            module_name: self.module_name.clone(),
            name: self.name.clone(),
            signature: new_signature,
        }
    }
}

fn with_trace_dynamic_call<A, S, Q, C, R>(
    env: &Environment<A, S, Q>,
    callback: C,
) -> Result<R, RuntimeError>
where
    A: BackendApi + 'static,
    S: Storage + 'static,
    Q: Querier + 'static,
    C: FnOnce() -> Result<R, RuntimeError>,
{
    env.try_record_dynamic_call_trace()
        .map_err(|e| RuntimeError::new(e.to_string()))?;
    let res = callback();
    env.remove_latest_dynamic_call_trace();
    res
}

fn native_dynamic_link_trampoline<A: BackendApi, S: Storage, Q: Querier>(
    env: &Environment<A, S, Q>,
    args: &[WasmerVal],
) -> Result<Vec<WasmerVal>, RuntimeError>
where
    A: BackendApi + 'static,
    S: Storage + 'static,
    Q: Querier + 'static,
{
    if args.is_empty() {
        return Err(RuntimeError::new(
            "No args are passed to trampoline. The first arg must be callee contract address.",
        ));
    };
    let address_region_ptr = ref_to_u32(&args[0])?;
<<<<<<< HEAD
    let raw_contract_addr = read_region(&env.memory(), address_region_ptr, MAX_ADDRESS_LENGTH)?;
    let contract_addr = str::from_utf8(&raw_contract_addr)
        .map_err(|_| RuntimeError::new("Invalid stored callee contract address"))?
        .trim_matches('"');
=======
    let contract_addr_binary = read_region(&env.memory(), address_region_ptr, 64)?;
    let contract_addr: Addr = from_slice(&contract_addr_binary)
        .map_err(|_| RuntimeError::new("Invalid callee contract address"))?;
>>>>>>> a9cfcd30
    let func_args = &args[1..];
    with_trace_dynamic_call(env, || {
        let func_info = env
            .with_callee_function_metadata(|func_info| {
                Ok(func_info.clone_and_drop_callee_addr_arg())
            })
            .unwrap();
        let (call_result, gas_info) =
            env.api
                .contract_call(env, contract_addr.as_str(), &func_info, func_args);
        process_gas_info::<A, S, Q>(env, gas_info)?;
        match call_result {
            Ok(ret) => Ok(ret.to_vec()),
            Err(e) => Err(RuntimeError::new(format!(
                "func_info:{{{}}}, error:{}",
                func_info, e
            ))),
        }
    })
}

#[cfg(feature = "bench")]
pub fn native_dynamic_link_trampoline_for_bench<A: BackendApi, S: Storage, Q: Querier>(
    env: &Environment<A, S, Q>,
    args: &[WasmerVal],
) -> Result<Vec<WasmerVal>, RuntimeError>
where
    A: BackendApi + 'static,
    S: Storage + 'static,
    Q: Querier + 'static,
{
    native_dynamic_link_trampoline(env, args)
}

pub fn dynamic_link<A: BackendApi, S: Storage, Q: Querier>(
    module: &Module,
    env: &Environment<A, S, Q>,
    imports: &mut ImportObject,
) where
    A: BackendApi + 'static, // 'static is needed here to allow copying API instances into closures
    S: Storage + 'static, // 'static is needed here to allow using this in an Environment that is cloned into closures
    Q: Querier + 'static, // 'static is needed here to allow using this in an Environment that is cloned into closures
{
    // Getting required imports to onther contracts
    let mut import_functions_by_module: HashMap<String, Vec<FunctionMetadata>> = HashMap::new();
    let module_info = module.artifact().module();
    for ((module_name, func_name, _), import_index) in module_info
        .imports
        .iter()
        .filter(|((module_name, _, _), _)| module_name != "env")
    {
        if let ImportIndex::Function(func_index) = import_index {
            let func_sig = module_info.signatures[module_info.functions[*func_index]].clone();
            //if compiled with '-s' option(symbol strapping), function_names is empty.
            //let func_symbol = module_info.function_names[func_index].clone();
            import_functions_by_module
                .entry(module_name.to_string())
                .or_insert_with(Vec::new)
                .push(FunctionMetadata {
                    module_name: module_name.to_string(),
                    name: func_name.to_string(),
                    signature: func_sig,
                });
        }
    }

    // link to gateway host function
    for module_name in import_functions_by_module.keys() {
        let mut module_exports = Exports::new();
        let func_infos = &import_functions_by_module[module_name];
        for func_metadata in func_infos {
            // make a new enviorment struct for pass the target function information
            let mut dynamic_env = env.clone();

            dynamic_env.set_callee_function_metadata(Some(func_metadata.clone()));
            module_exports.insert(
                func_metadata.name.clone(),
                Function::new_with_env(
                    module.store(),
                    func_metadata.signature.clone(),
                    dynamic_env,
                    native_dynamic_link_trampoline,
                ),
            );
        }

        imports.register(module_name.to_string(), module_exports);
    }
}

pub fn copy_region_vals_between_env<A, S, Q, A2, S2, Q2>(
    src_env: &Environment<A, S, Q>,
    dst_env: &Environment<A2, S2, Q2>,
    vals: &[WasmerVal],
    deallocation: bool,
) -> VmResult<Box<[WasmerVal]>>
where
    A: BackendApi + 'static,
    S: Storage + 'static,
    Q: Querier + 'static,
    A2: BackendApi + 'static,
    S2: Storage + 'static,
    Q2: Querier + 'static,
{
    let mut copied_region_ptrs = Vec::<WasmerVal>::with_capacity(vals.len());
    let mut max_regions_len = MAX_REGIONS_LENGTH;
    for val in vals {
        let val_region_ptr = ref_to_u32(val)?;
        let data = read_region(&src_env.memory(), val_region_ptr, max_regions_len).map_err(
            |e| match e {
                VmError::CommunicationErr {
                    source: CommunicationError::RegionLengthTooBig { .. },
                    #[cfg(feature = "backtraces")]
                    backtrace,
                } => VmError::CommunicationErr {
                    source: CommunicationError::exceeds_limit_length_copy_regions(
                        MAX_REGIONS_LENGTH,
                    ),
                    #[cfg(feature = "backtraces")]
                    backtrace,
                },
                _ => e,
            },
        )?;
        max_regions_len -= data.len();
        if deallocation {
            src_env.call_function0("deallocate", &[val_region_ptr.into()])?;
        }

        let region_ptr = write_value_to_env(dst_env, &data)?;
        copied_region_ptrs.push(region_ptr);
    }

    Ok(copied_region_ptrs.into_boxed_slice())
}

pub fn write_value_to_env<A, S, Q>(env: &Environment<A, S, Q>, value: &[u8]) -> VmResult<WasmerVal>
where
    A: BackendApi + 'static,
    S: Storage + 'static,
    Q: Querier + 'static,
{
    Ok(write_to_contract(env, value)?.into())
}

pub fn native_validate_dynamic_link_interface<A: BackendApi, S: Storage, Q: Querier>(
    env: &Environment<A, S, Q>,
    address: u32,
    interface: u32,
) -> Result<u32, RuntimeError>
where
    A: BackendApi + 'static,
    S: Storage + 'static,
    Q: Querier + 'static,
{
    let contract_addr_raw = read_region(&env.memory(), address, 64)?;
    let contract_addr: Addr = from_slice(&contract_addr_raw)
        .map_err(|_| RuntimeError::new("Invalid contract address to validate interface"))?;
    let expected_interface_binary = read_region(&env.memory(), interface, MAX_REGIONS_LENGTH)?;
    let expected_interface: Vec<ExportType<FunctionType>> = from_slice(&expected_interface_binary)
        .map_err(|_| RuntimeError::new("Invalid expected interface"))?;
    let (module_result, gas_info) = env.api.get_wasmer_module(contract_addr.as_str());
    process_gas_info::<A, S, Q>(env, gas_info)?;
    let module = module_result.map_err(|_| RuntimeError::new("Cannot get module"))?;
    let mut exported_fns: HashMap<String, FunctionType> = HashMap::new();
    for f in module.exports().functions() {
        exported_fns.insert(f.name().to_string(), f.ty().clone());
    }

    // No gas fee for comparison now
    let mut err_msg = "The following functions are not implemented: ".to_string();
    let mut is_err = false;
    for expected_fn in expected_interface.iter() {
        // if not expected
        if !exported_fns
            .get(expected_fn.name())
            .map_or(false, |t| t == expected_fn.ty())
        {
            if is_err {
                err_msg.push_str(", ");
            };
            err_msg.push_str(&format!("{}: {}", expected_fn.name(), expected_fn.ty()));
            is_err = true;
        }
    }

    if is_err {
        // not expected
        Ok(write_to_contract::<A, S, Q>(env, err_msg.as_bytes())?)
    } else {
        // as expected
        Ok(0)
    }
}

#[cfg(test)]
mod tests {
    use super::*;
    use cosmwasm_std::{coins, Addr, Empty};
    use std::cell::RefCell;
    use wasmer_types::Type;

    use crate::testing::{
        mock_env, mock_instance, read_data_from_mock_env, write_data_to_mock_env, MockApi,
        MockQuerier, MockStorage, INSTANCE_CACHE,
    };
    use crate::to_vec;

    static CONTRACT: &[u8] = include_bytes!("../testdata/hackatom.wasm");

    // prepared data
    const PADDING_DATA: &[u8] = b"deadbeef";
    const PASS_DATA1: &[u8] = b"data";

    const CALLEE_NAME_ADDR: &str = "callee";
    const CALLER_NAME_ADDR: &str = "caller";

    // this account has some coins
    const INIT_ADDR: &str = "someone";
    const INIT_AMOUNT: u128 = 500;
    const INIT_DENOM: &str = "TOKEN";

    fn prepare_dynamic_call_data(
        callee_address: Option<Addr>,
        func_info: FunctionMetadata,
        caller_env: &mut Environment<MockApi, MockStorage, MockQuerier>,
    ) -> Option<u32> {
        let region_ptr = callee_address.map(|addr| {
            let data = to_vec(&addr).unwrap();
            write_data_to_mock_env(caller_env, &data).unwrap()
        });

        caller_env.set_callee_function_metadata(Some(func_info));

        let serialized_env = to_vec(&mock_env()).unwrap();
        caller_env.set_serialized_env(&serialized_env);

        let storage = MockStorage::new();
        let querier: MockQuerier<Empty> =
            MockQuerier::new(&[(INIT_ADDR, &coins(INIT_AMOUNT, INIT_DENOM))]);
        caller_env.move_in(storage, querier);
        region_ptr
    }

    #[test]
    fn copy_single_region_works() {
        let src_instance = mock_instance(&CONTRACT, &[]);
        let dst_instance = mock_instance(&CONTRACT, &[]);

        let data_wasm_ptr = write_data_to_mock_env(&src_instance.env, PASS_DATA1).unwrap();
        let copy_result = copy_region_vals_between_env(
            &src_instance.env,
            &dst_instance.env,
            &[WasmerVal::I32(data_wasm_ptr as i32)],
            true,
        )
        .unwrap();
        assert_eq!(copy_result.len(), 1);

        let read_result =
            read_data_from_mock_env(&dst_instance.env, &copy_result[0], PASS_DATA1.len()).unwrap();
        assert_eq!(PASS_DATA1, read_result);

        // Even after deallocate, wasm region data remains.
        // However, This test is skipped as it is a matter of whether allocate and deallocate work as expected.
        // let read_deallocated_src_result = read_region(&src_env.memory(), data_wasm_ptr, PASS_DATA1.len());
        // assert!(matches!(
        //     read_deallocated_src_result,
        //     Err(VmError::CommunicationErr { .. })
        // ));
    }

    #[test]
    fn wrong_use_copied_region_fails() {
        let src_instance = mock_instance(&CONTRACT, &[]);
        let dst_instance = mock_instance(&CONTRACT, &[]);

        // If there is no padding data, it is difficult to compare because the same memory index falls apart.
        write_data_to_mock_env(&src_instance.env, PADDING_DATA).unwrap();

        let data_wasm_ptr = write_data_to_mock_env(&src_instance.env, PASS_DATA1).unwrap();
        let copy_result = copy_region_vals_between_env(
            &src_instance.env,
            &dst_instance.env,
            &[WasmerVal::I32(data_wasm_ptr as i32)],
            true,
        )
        .unwrap();
        assert_eq!(copy_result.len(), 1);

        let read_from_src_result =
            read_data_from_mock_env(&src_instance.env, &copy_result[0], PASS_DATA1.len());
        assert!(matches!(
            read_from_src_result,
            Err(VmError::CommunicationErr { .. })
        ));
    }

    #[test]
    fn trying_copy_too_large_region_fails() {
        let src_instance = mock_instance(&CONTRACT, &[]);
        let dst_instance = mock_instance(&CONTRACT, &[]);

        let big_data_1 = [0_u8; MAX_REGIONS_LENGTH - 42 + 1];
        let big_data_2 = [1_u8; 42];

        let data_ptr1 = write_data_to_mock_env(&src_instance.env, &big_data_1).unwrap();
        let data_ptr2 = write_data_to_mock_env(&src_instance.env, &big_data_2).unwrap();
        let copy_result = copy_region_vals_between_env(
            &src_instance.env,
            &dst_instance.env,
            &[
                WasmerVal::I32(data_ptr1 as i32),
                WasmerVal::I32(data_ptr2 as i32),
            ],
            true,
        );
        assert!(matches!(
            copy_result.unwrap_err(),
            VmError::CommunicationErr {
                source: CommunicationError::ExceedsLimitLengthCopyRegions {
                    max_length: MAX_REGIONS_LENGTH
                },
                ..
            }
        ))
    }

    fn init_cache_with_two_instances() {
        let callee_wasm = wat::parse_str(
            r#"(module
                (memory 3)
                (export "memory" (memory 0))
                (export "interface_version_8" (func 0))
                (export "instantiate" (func 0))
                (export "allocate" (func 0))
                (export "deallocate" (func 0))
                (type $t_succeed (func))
                (func $f_succeed (type $t_succeed) nop)
                (type $t_fail (func))
                (func $f_fail (type $t_fail) unreachable)
                (export "succeed" (func $f_succeed))
                (export "fail" (func $f_fail))
            )"#,
        )
        .unwrap();

        INSTANCE_CACHE.with(|lock| {
            let mut cache = lock.write().unwrap();
            cache.insert(
                CALLEE_NAME_ADDR.to_string(),
                RefCell::new(mock_instance(&callee_wasm, &[])),
            );
            cache.insert(
                CALLER_NAME_ADDR.to_string(),
                RefCell::new(mock_instance(&CONTRACT, &[])),
            );
        });
    }

    #[test]
    fn native_dynamic_link_trampoline_works() {
        init_cache_with_two_instances();

        INSTANCE_CACHE.with(|lock| {
            let cache = lock.read().unwrap();
            let caller_instance = cache.get(CALLER_NAME_ADDR).unwrap();
            let mut caller_env = &mut caller_instance.borrow_mut().env;
            let target_func_info = FunctionMetadata {
                module_name: CALLER_NAME_ADDR.to_string(),
                name: "succeed".to_string(),
                signature: ([Type::I32], []).into(),
            };
            let address_region = prepare_dynamic_call_data(
                Some(Addr::unchecked(CALLEE_NAME_ADDR)),
                target_func_info,
                &mut caller_env,
            )
            .unwrap();

            let result = native_dynamic_link_trampoline(
                &caller_env,
                &[WasmerVal::I32(address_region as i32)],
            )
            .unwrap();
            assert_eq!(result.len(), 0);
        });
    }

    #[test]
    fn native_dynamic_link_trampoline_do_not_specify_callee_address_fail() {
        init_cache_with_two_instances();

        INSTANCE_CACHE.with(|lock| {
            let cache = lock.read().unwrap();
            let caller_instance = cache.get(CALLER_NAME_ADDR).unwrap();
            let mut caller_env = &mut caller_instance.borrow_mut().env;
            let target_func_info = FunctionMetadata {
                module_name: CALLER_NAME_ADDR.to_string(),
                name: "foo".to_string(),
                signature: ([Type::I32], []).into(),
            };
            let none = prepare_dynamic_call_data(None, target_func_info, &mut caller_env);
            assert_eq!(none, None);

            let result = native_dynamic_link_trampoline(&caller_env, &[]);
            assert!(matches!(result, Err(RuntimeError { .. })));

            assert_eq!(
                result.unwrap_err().message(),
                "No args are passed to trampoline. The first arg must be callee contract address."
            );
        });
    }

    #[test]
    fn native_dynamic_link_trampoline_not_exist_callee_address_fails() {
        init_cache_with_two_instances();

        INSTANCE_CACHE.with(|lock| {
            let cache = lock.read().unwrap();
            let caller_instance = cache.get(CALLER_NAME_ADDR).unwrap();
            let mut caller_env = &mut caller_instance.borrow_mut().env;
            let target_func_info = FunctionMetadata {
                module_name: CALLER_NAME_ADDR.to_string(),
                name: "foo".to_string(),
                signature: ([Type::I32], []).into(),
            };
            let address_region = prepare_dynamic_call_data(
                Some(Addr::unchecked("invalid_address")),
                target_func_info,
                &mut caller_env,
            ).unwrap();

            let result = native_dynamic_link_trampoline(&caller_env, &[WasmerVal::I32(address_region as i32)]);
            assert!(matches!(
                result,
                Err(RuntimeError { .. })
            ));

            assert_eq!(result.unwrap_err().message(),
            "func_info:{module_name:caller, name:foo, signature:[] -> []}, error:Error in dynamic link: \"cannot found contract\""
            );
        });
    }

    #[test]
    fn dynamic_link_callee_contract_fails() {
        init_cache_with_two_instances();

        INSTANCE_CACHE.with(|lock| {
            let cache = lock.read().unwrap();
            let caller_instance = cache.get(CALLER_NAME_ADDR).unwrap();
            let mut caller_env = &mut caller_instance.borrow_mut().env;
            let target_func_info = FunctionMetadata {
                module_name: CALLER_NAME_ADDR.to_string(),
                name: "fail".to_string(),
                signature: ([Type::I32], []).into(),
            };
            let address_region = prepare_dynamic_call_data(
                Some(Addr::unchecked(CALLEE_NAME_ADDR)),
                target_func_info,
                &mut caller_env,
            )
            .unwrap();

            let result = native_dynamic_link_trampoline(
                &caller_env,
                &[WasmerVal::I32(address_region as i32)],
            );
            assert!(matches!(result, Err(RuntimeError { .. })));

            // Because content in the latter part depends on the environment,
            // comparing whether the error begins with panic error or not.
            assert!(result.unwrap_err().message().starts_with("func_info:{module_name:caller, name:fail, signature:[] -> []}, error:Error in dynamic link: \"Error executing Wasm: Wasmer runtime error: RuntimeError: unreachable"));
        });
    }
}<|MERGE_RESOLUTION|>--- conflicted
+++ resolved
@@ -91,16 +91,9 @@
         ));
     };
     let address_region_ptr = ref_to_u32(&args[0])?;
-<<<<<<< HEAD
-    let raw_contract_addr = read_region(&env.memory(), address_region_ptr, MAX_ADDRESS_LENGTH)?;
-    let contract_addr = str::from_utf8(&raw_contract_addr)
-        .map_err(|_| RuntimeError::new("Invalid stored callee contract address"))?
-        .trim_matches('"');
-=======
-    let contract_addr_binary = read_region(&env.memory(), address_region_ptr, 64)?;
+    let contract_addr_binary = read_region(&env.memory(), address_region_ptr, MAX_ADDRESS_LENGTH)?;
     let contract_addr: Addr = from_slice(&contract_addr_binary)
         .map_err(|_| RuntimeError::new("Invalid callee contract address"))?;
->>>>>>> a9cfcd30
     let func_args = &args[1..];
     with_trace_dynamic_call(env, || {
         let func_info = env
