use wasmer::Module;

use crate::backend::{Backend, Storage};
use crate::compatibility::check_wasm;
use crate::instance::Instance;
use crate::size::Size;
use crate::wasm_backend::compile;

use super::instance::MockInstanceOptions;
use super::mock::MockApi;
use super::querier::MockQuerier;
use super::result::{TestingError, TestingResult};
use super::storage::MockStorage;

#[derive(Clone)]
pub struct Contract {
    module: Module,
    storage: MockStorage,
}

/// representing a contract in integration test
///
/// This enables tests instantiate a new instance every time testing call_(instantiate/execute/query/migrate) like actual wasmd's behavior.
/// This is like Cache but it is for single contract and cannot save data in disk.
<<<<<<< HEAD
impl<'a> Contract<'a> {
    pub fn from_code(
        wasm: &[u8],
        backend: Backend<MockApi, MockStorage, MockQuerier>,
        options: MockInstanceOptions<'a>,
        memory_limit: Option<Size>,
    ) -> TestingResult<Self> {
        check_wasm(wasm, &options.supported_features)?;
        let module = compile(wasm, memory_limit)?;
        let backend = Some(backend);
        let contract = Self {
            module,
            backend,
            options,
        };
=======
impl Contract {
    pub fn from_code(wasm: &[u8], options: &MockInstanceOptions) -> TestingResult<Self> {
        check_wasm(wasm, &options.supported_features)?;
        let module = compile(wasm, None)?;
        let storage = MockStorage::new();
        let contract = Self { module, storage };
>>>>>>> 9fb952ba
        Ok(contract)
    }

    /// change the wasm code for testing migrate
    ///
    /// call this before `generate_instance` for testing `call_migrate`.
<<<<<<< HEAD
    pub fn change_wasm(&mut self, wasm: &[u8], memory_limit: Option<Size>) -> TestingResult<()> {
        check_wasm(wasm, &self.options.supported_features)?;
        let module = compile(wasm, memory_limit)?;
=======
    pub fn change_wasm(&mut self, wasm: &[u8], options: &MockInstanceOptions) -> TestingResult<()> {
        check_wasm(wasm, &options.supported_features)?;
        let module = compile(wasm, None)?;
>>>>>>> 9fb952ba
        self.module = module;
        Ok(())
    }

    /// generate instance for testing
    pub fn generate_instance(
        &self,
        api: MockApi,
        querier: MockQuerier,
        options: &MockInstanceOptions,
    ) -> TestingResult<Instance<MockApi, MockStorage, MockQuerier>> {
        let storage = self.storage.clone();
        let backend = Backend {
            api,
            storage,
            querier,
        };
        let instance = Instance::from_module(
            &self.module,
            backend,
            options.gas_limit,
            options.print_debug,
        )?;
        Ok(instance)
    }

    /// update storage via instance recycling
    pub fn update_storage(
        &mut self,
        instance: Instance<MockApi, MockStorage, MockQuerier>,
    ) -> TestingResult<()> {
        let backend = instance.recycle().ok_or_else(|| {
            TestingError::ContractError(
                "Cannot recycle the instance with cosmwasm_vm::Instance::recycle".to_string(),
            )
        })?;
        self.storage = backend.storage;
        Ok(())
    }

    /// get value from storage
    pub fn raw_get(&self, key: &[u8]) -> Option<Vec<u8>> {
        self.storage.get(key).0.unwrap()
    }
}

#[cfg(test)]
#[cfg(feature = "iterator")]
mod test {
    use super::*;
    use crate::calls::{call_execute, call_instantiate, call_migrate, call_query};
    use crate::testing::{mock_env, mock_info, MockInstanceOptions};
    use cosmwasm_std::{QueryResponse, Response};

    static CONTRACT_WITHOUT_MIGRATE: &[u8] =
        include_bytes!("../../testdata/queue_0.16.2_without_migrate.wasm");
    static CONTRACT_WITH_MIGRATE: &[u8] =
        include_bytes!("../../testdata/queue_0.16.2_with_migrate.wasm");

    #[test]
    fn test_sanity_integration_test_flow() {
        let options = MockInstanceOptions::default();
<<<<<<< HEAD
        let backend = mock_backend(&[]);
        let mut contract =
            Contract::from_code(CONTRACT_WITHOUT_MIGRATE, backend, options, None).unwrap();
=======
        let api = MockApi::default();
        let querier = MockQuerier::new(&[]);
        let mut contract = Contract::from_code(CONTRACT_WITHOUT_MIGRATE, &options).unwrap();
>>>>>>> 9fb952ba

        // common env/info
        let env = mock_env();
        let info = mock_info("sender", &[]);

        // init
        let mut instance = contract.generate_instance(api, querier, &options).unwrap();
        let msg = "{}".as_bytes();
        let _: Response = call_instantiate(&mut instance, &env, &info, msg)
            .unwrap()
            .into_result()
            .unwrap();
        let _ = contract.update_storage(instance).unwrap();

        // query and confirm the queue is empty
        let api = MockApi::default();
        let querier = MockQuerier::new(&[]);
        let mut instance = contract.generate_instance(api, querier, &options).unwrap();
        let msg = "{\"count\": {}}".as_bytes();
        let res: QueryResponse = call_query(&mut instance, &env, msg)
            .unwrap()
            .into_result()
            .unwrap();
        assert_eq!(res, "{\"count\":0}".as_bytes());
        let _ = contract.update_storage(instance).unwrap();

        // handle and enqueue 42
        let api = MockApi::default();
        let querier = MockQuerier::new(&[]);
        let mut instance = contract.generate_instance(api, querier, &options).unwrap();
        let msg = "{\"enqueue\": {\"value\": 42}}".as_bytes();
        let _: Response = call_execute(&mut instance, &env, &info, msg)
            .unwrap()
            .into_result()
            .unwrap();
        let _ = contract.update_storage(instance).unwrap();

        // query and confirm the length of the queue is 1
        let api = MockApi::default();
        let querier = MockQuerier::new(&[]);
        let mut instance = contract.generate_instance(api, querier, &options).unwrap();
        let msg = "{\"count\": {}}".as_bytes();
        let res: QueryResponse = call_query(&mut instance, &env, msg)
            .unwrap()
            .into_result()
            .unwrap();
        assert_eq!(res, "{\"count\":1}".as_bytes());
        let _ = contract.update_storage(instance).unwrap();

        // query and confirm the sum of the queue is 42
        let api = MockApi::default();
        let querier = MockQuerier::new(&[]);
        let mut instance = contract.generate_instance(api, querier, &options).unwrap();
        let msg = "{\"sum\": {}}".as_bytes();
        let res: QueryResponse = call_query(&mut instance, &env, msg)
            .unwrap()
            .into_result()
            .unwrap();
        assert_eq!(res, "{\"sum\":42}".as_bytes());
        let _ = contract.update_storage(instance).unwrap();

        // change the code and migrate
<<<<<<< HEAD
        contract.change_wasm(CONTRACT_WITH_MIGRATE, None).unwrap();
        let mut instance = contract.generate_instance().unwrap();
=======
        contract
            .change_wasm(CONTRACT_WITH_MIGRATE, &options)
            .unwrap();
        let api = MockApi::default();
        let querier = MockQuerier::new(&[]);
        let mut instance = contract.generate_instance(api, querier, &options).unwrap();
>>>>>>> 9fb952ba
        let msg = "{}".as_bytes();
        let _: Response = call_migrate(&mut instance, &env, msg)
            .unwrap()
            .into_result()
            .unwrap();
        let _ = contract.update_storage(instance).unwrap();

        // query and check the length of the queue is 3
        let api = MockApi::default();
        let querier = MockQuerier::new(&[]);
        let mut instance = contract.generate_instance(api, querier, &options).unwrap();
        let msg = "{\"count\": {}}".as_bytes();
        let res: QueryResponse = call_query(&mut instance, &env, msg)
            .unwrap()
            .into_result()
            .unwrap();
        assert_eq!(res, "{\"count\":3}".as_bytes());
        let _ = contract.update_storage(instance).unwrap();

        // query and check the sum of the queue is 303
        let api = MockApi::default();
        let querier = MockQuerier::new(&[]);
        let mut instance = contract.generate_instance(api, querier, &options).unwrap();
        let msg = "{\"sum\": {}}".as_bytes();
        let res: QueryResponse = call_query(&mut instance, &env, msg)
            .unwrap()
            .into_result()
            .unwrap();
        assert_eq!(res, "{\"sum\":303}".as_bytes());
<<<<<<< HEAD
        let _ = contract.recycle_instance(instance).unwrap();
    }

    #[test]
    #[should_panic(expected = "generate_instance is called twice")]
    fn test_err_call_generate_instance_twice() {
        let options = MockInstanceOptions::default();
        let backend = mock_backend(&[]);
        let mut contract =
            Contract::from_code(CONTRACT_WITHOUT_MIGRATE, backend, options, None).unwrap();

        // generate_instance
        let _instance = contract.generate_instance().unwrap();

        // should panic when call generate_instance before recycle
        contract.generate_instance().unwrap();
    }

    #[test]
    #[should_panic(expected = "recycle_instance is called before generate_instance")]
    fn test_err_call_recycle_before_generate_instance() {
        let options = MockInstanceOptions::default();
        let backend = mock_backend(&[]);
        let mut contract =
            Contract::from_code(CONTRACT_WITHOUT_MIGRATE, backend, options, None).unwrap();

        // make a dummy instance
        let dummy_instance = mock_instance(CONTRACT_WITHOUT_MIGRATE, &[]);

        // should panic when call recycle before generate_instance
        contract.recycle_instance(dummy_instance).unwrap();
=======
        let _ = contract.update_storage(instance).unwrap();
>>>>>>> 9fb952ba
    }
}<|MERGE_RESOLUTION|>--- conflicted
+++ resolved
@@ -22,45 +22,30 @@
 ///
 /// This enables tests instantiate a new instance every time testing call_(instantiate/execute/query/migrate) like actual wasmd's behavior.
 /// This is like Cache but it is for single contract and cannot save data in disk.
-<<<<<<< HEAD
-impl<'a> Contract<'a> {
+impl Contract {
     pub fn from_code(
         wasm: &[u8],
-        backend: Backend<MockApi, MockStorage, MockQuerier>,
-        options: MockInstanceOptions<'a>,
+        options: &MockInstanceOptions,
         memory_limit: Option<Size>,
     ) -> TestingResult<Self> {
         check_wasm(wasm, &options.supported_features)?;
         let module = compile(wasm, memory_limit)?;
-        let backend = Some(backend);
-        let contract = Self {
-            module,
-            backend,
-            options,
-        };
-=======
-impl Contract {
-    pub fn from_code(wasm: &[u8], options: &MockInstanceOptions) -> TestingResult<Self> {
-        check_wasm(wasm, &options.supported_features)?;
-        let module = compile(wasm, None)?;
         let storage = MockStorage::new();
         let contract = Self { module, storage };
->>>>>>> 9fb952ba
         Ok(contract)
     }
 
     /// change the wasm code for testing migrate
     ///
     /// call this before `generate_instance` for testing `call_migrate`.
-<<<<<<< HEAD
-    pub fn change_wasm(&mut self, wasm: &[u8], memory_limit: Option<Size>) -> TestingResult<()> {
-        check_wasm(wasm, &self.options.supported_features)?;
+    pub fn change_wasm(
+        &mut self,
+        wasm: &[u8],
+        options: &MockInstanceOptions,
+        memory_limit: Option<Size>,
+    ) -> TestingResult<()> {
+        check_wasm(wasm, &options.supported_features)?;
         let module = compile(wasm, memory_limit)?;
-=======
-    pub fn change_wasm(&mut self, wasm: &[u8], options: &MockInstanceOptions) -> TestingResult<()> {
-        check_wasm(wasm, &options.supported_features)?;
-        let module = compile(wasm, None)?;
->>>>>>> 9fb952ba
         self.module = module;
         Ok(())
     }
@@ -123,15 +108,9 @@
     #[test]
     fn test_sanity_integration_test_flow() {
         let options = MockInstanceOptions::default();
-<<<<<<< HEAD
-        let backend = mock_backend(&[]);
-        let mut contract =
-            Contract::from_code(CONTRACT_WITHOUT_MIGRATE, backend, options, None).unwrap();
-=======
-        let api = MockApi::default();
-        let querier = MockQuerier::new(&[]);
-        let mut contract = Contract::from_code(CONTRACT_WITHOUT_MIGRATE, &options).unwrap();
->>>>>>> 9fb952ba
+        let api = MockApi::default();
+        let querier = MockQuerier::new(&[]);
+        let mut contract = Contract::from_code(CONTRACT_WITHOUT_MIGRATE, &options, None).unwrap();
 
         // common env/info
         let env = mock_env();
@@ -194,17 +173,12 @@
         let _ = contract.update_storage(instance).unwrap();
 
         // change the code and migrate
-<<<<<<< HEAD
-        contract.change_wasm(CONTRACT_WITH_MIGRATE, None).unwrap();
-        let mut instance = contract.generate_instance().unwrap();
-=======
         contract
-            .change_wasm(CONTRACT_WITH_MIGRATE, &options)
-            .unwrap();
-        let api = MockApi::default();
-        let querier = MockQuerier::new(&[]);
-        let mut instance = contract.generate_instance(api, querier, &options).unwrap();
->>>>>>> 9fb952ba
+            .change_wasm(CONTRACT_WITH_MIGRATE, &options, None)
+            .unwrap();
+        let api = MockApi::default();
+        let querier = MockQuerier::new(&[]);
+        let mut instance = contract.generate_instance(api, querier, &options).unwrap();
         let msg = "{}".as_bytes();
         let _: Response = call_migrate(&mut instance, &env, msg)
             .unwrap()
@@ -234,40 +208,6 @@
             .into_result()
             .unwrap();
         assert_eq!(res, "{\"sum\":303}".as_bytes());
-<<<<<<< HEAD
-        let _ = contract.recycle_instance(instance).unwrap();
-    }
-
-    #[test]
-    #[should_panic(expected = "generate_instance is called twice")]
-    fn test_err_call_generate_instance_twice() {
-        let options = MockInstanceOptions::default();
-        let backend = mock_backend(&[]);
-        let mut contract =
-            Contract::from_code(CONTRACT_WITHOUT_MIGRATE, backend, options, None).unwrap();
-
-        // generate_instance
-        let _instance = contract.generate_instance().unwrap();
-
-        // should panic when call generate_instance before recycle
-        contract.generate_instance().unwrap();
-    }
-
-    #[test]
-    #[should_panic(expected = "recycle_instance is called before generate_instance")]
-    fn test_err_call_recycle_before_generate_instance() {
-        let options = MockInstanceOptions::default();
-        let backend = mock_backend(&[]);
-        let mut contract =
-            Contract::from_code(CONTRACT_WITHOUT_MIGRATE, backend, options, None).unwrap();
-
-        // make a dummy instance
-        let dummy_instance = mock_instance(CONTRACT_WITHOUT_MIGRATE, &[]);
-
-        // should panic when call recycle before generate_instance
-        contract.recycle_instance(dummy_instance).unwrap();
-=======
-        let _ = contract.update_storage(instance).unwrap();
->>>>>>> 9fb952ba
+        let _ = contract.update_storage(instance).unwrap();
     }
 }