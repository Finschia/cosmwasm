[package]
name = "cosmwasm-schema"
<<<<<<< HEAD
version = "0.14.0-0.3.0"
authors = ["LINE TECH PLUS Pte., Ltd."]
=======
version = "0.14.0"
authors = ["Simon Warta <webmaster128@users.noreply.github.com>", "Ethan Frey <ethanfrey@users.noreply.github.com>"]
>>>>>>> b82b655c
edition = "2018"
description = "A dev-dependency for CosmWasm contracts to generate JSON Schema files."
repository = "https://github.com/line/cosmwasm/tree/main/packages/schema"
license = "Apache-2.0"

[dependencies]
schemars = "0.8.1"
serde_json = "1.0"<|MERGE_RESOLUTION|>--- conflicted
+++ resolved
@@ -1,12 +1,7 @@
 [package]
 name = "cosmwasm-schema"
-<<<<<<< HEAD
-version = "0.14.0-0.3.0"
+version = "0.14.0"
 authors = ["LINE TECH PLUS Pte., Ltd."]
-=======
-version = "0.14.0"
-authors = ["Simon Warta <webmaster128@users.noreply.github.com>", "Ethan Frey <ethanfrey@users.noreply.github.com>"]
->>>>>>> b82b655c
 edition = "2018"
 description = "A dev-dependency for CosmWasm contracts to generate JSON Schema files."
 repository = "https://github.com/line/cosmwasm/tree/main/packages/schema"
