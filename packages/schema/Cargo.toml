[package]
name = "cosmwasm-schema"
<<<<<<< HEAD
version = "1.1.9+0.8.1"
authors = ["LINE Plus Corporation"]
=======
version = "1.4.0"
authors = ["Simon Warta <webmaster128@users.noreply.github.com>", "Ethan Frey <ethanfrey@users.noreply.github.com>"]
>>>>>>> f11b456d
edition = "2021"
description = "A dev-dependency for CosmWasm contracts to generate JSON Schema files."
repository = "https://github.com/Finschia/cosmwasm/tree/main/packages/schema"
license = "Apache-2.0"

[dependencies]
<<<<<<< HEAD
cosmwasm-schema-derive = { version = "=1.1.9+0.8.1", path = "../schema-derive" }
=======
cosmwasm-schema-derive = { version = "=1.4.0", path = "../schema-derive" }
>>>>>>> f11b456d
schemars = "0.8.3"
serde = "1.0"
serde_json = "1.0.40"
thiserror = "1.0.26"

[dev-dependencies]
anyhow = "1.0.57"
cosmwasm-std = { version = "1.4.0", path = "../std" }
semver = "1"
tempfile = "3"<|MERGE_RESOLUTION|>--- conflicted
+++ resolved
@@ -1,23 +1,14 @@
 [package]
 name = "cosmwasm-schema"
-<<<<<<< HEAD
 version = "1.1.9+0.8.1"
 authors = ["LINE Plus Corporation"]
-=======
-version = "1.4.0"
-authors = ["Simon Warta <webmaster128@users.noreply.github.com>", "Ethan Frey <ethanfrey@users.noreply.github.com>"]
->>>>>>> f11b456d
 edition = "2021"
 description = "A dev-dependency for CosmWasm contracts to generate JSON Schema files."
 repository = "https://github.com/Finschia/cosmwasm/tree/main/packages/schema"
 license = "Apache-2.0"
 
 [dependencies]
-<<<<<<< HEAD
 cosmwasm-schema-derive = { version = "=1.1.9+0.8.1", path = "../schema-derive" }
-=======
-cosmwasm-schema-derive = { version = "=1.4.0", path = "../schema-derive" }
->>>>>>> f11b456d
 schemars = "0.8.3"
 serde = "1.0"
 serde_json = "1.0.40"
@@ -25,6 +16,6 @@
 
 [dev-dependencies]
 anyhow = "1.0.57"
-cosmwasm-std = { version = "1.4.0", path = "../std" }
+cosmwasm-std = { version = "=1.1.9+0.8.1", path = "../std" }
 semver = "1"
 tempfile = "3"