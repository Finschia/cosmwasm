[package]
name = "cosmwasm-check"
<<<<<<< HEAD
version = "1.1.9+0.8.1"
=======
version = "1.4.0"
>>>>>>> f11b456d
authors = ["Mauro Lacy <mauro@lacy.com.es>"]
edition = "2021"
description = "A CLI tool for verifying CosmWasm smart contracts"
repository = "https://github.com/CosmWasm/cosmwasm/tree/main/packages/check"
license = "Apache-2.0"

[dependencies]
anyhow = "1.0.57"
clap = "4"
colored = "2"
<<<<<<< HEAD
cosmwasm-vm = { path = "../vm", version = "1.1.9+0.8.1" }
cosmwasm-std = { path = "../std", version = "1.1.9+0.8.1" }
=======
cosmwasm-vm = { path = "../vm", version = "1.4.0" }
cosmwasm-std = { path = "../std", version = "1.4.0" }

[dev-dependencies]
assert_cmd = "=2.0.10" # 2.0.11+ requires Rust 1.65.0 which we currently don't want to make the minimum if possible
predicates = "3"
>>>>>>> f11b456d
<|MERGE_RESOLUTION|>--- conflicted
+++ resolved
@@ -1,10 +1,6 @@
 [package]
 name = "cosmwasm-check"
-<<<<<<< HEAD
 version = "1.1.9+0.8.1"
-=======
-version = "1.4.0"
->>>>>>> f11b456d
 authors = ["Mauro Lacy <mauro@lacy.com.es>"]
 edition = "2021"
 description = "A CLI tool for verifying CosmWasm smart contracts"
@@ -15,14 +11,9 @@
 anyhow = "1.0.57"
 clap = "4"
 colored = "2"
-<<<<<<< HEAD
 cosmwasm-vm = { path = "../vm", version = "1.1.9+0.8.1" }
 cosmwasm-std = { path = "../std", version = "1.1.9+0.8.1" }
-=======
-cosmwasm-vm = { path = "../vm", version = "1.4.0" }
-cosmwasm-std = { path = "../std", version = "1.4.0" }
 
 [dev-dependencies]
 assert_cmd = "=2.0.10" # 2.0.11+ requires Rust 1.65.0 which we currently don't want to make the minimum if possible
-predicates = "3"
->>>>>>> f11b456d
+predicates = "3"