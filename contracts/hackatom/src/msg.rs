use cosmwasm_schema::{cw_serde, QueryResponses};

use cosmwasm_std::{Binary, Coin};

#[cw_serde]
pub struct InstantiateMsg {
    pub verifier: String,
    pub beneficiary: String,
}

/// MigrateMsg allows a privileged contract administrator to run
/// a migration on the contract. In this (demo) case it is just migrating
/// from one hackatom code to the same code, but taking advantage of the
/// migration step to set a new validator.
///
/// Note that the contract doesn't enforce permissions here, this is done
/// by blockchain logic (in the future by blockchain governance)
#[cw_serde]
pub struct MigrateMsg {
    pub verifier: String,
}

/// SudoMsg is only exposed for internal lbm-sdk modules to call.
/// This is showing how we can expose "admin" functionality than can not be called by
/// external users or contracts, but only trusted (native/Go) code in the blockchain
#[cw_serde]
pub enum SudoMsg {
    StealFunds {
        recipient: String,
        amount: Vec<Coin>,
    },
}

// failure modes to help test wasmd, based on this comment
<<<<<<< HEAD
#[derive(Serialize, Deserialize, Clone, Debug, PartialEq, JsonSchema)]
#[serde(rename_all = "snake_case")]
=======
// https://github.com/cosmwasm/wasmd/issues/8#issuecomment-576146751
#[cw_serde]
>>>>>>> 38821e78
pub enum ExecuteMsg {
    /// Releasing all funds in the contract to the beneficiary. This is the only "proper" action of this demo contract.
    Release {},
    /// Infinite loop to burn cpu cycles (only run when metering is enabled)
    CpuLoop {},
    /// Infinite loop making storage calls (to test when their limit hits)
    StorageLoop {},
    /// Infinite loop reading and writing memory
    MemoryLoop {},
    /// Infinite loop sending message to itself
    MessageLoop {},
    /// Allocate large amounts of memory without consuming much gas
    AllocateLargeMemory { pages: u32 },
    /// Trigger a panic to ensure framework handles gracefully
    Panic {},
    /// Starting with CosmWasm 0.10, some API calls return user errors back to the contract.
    /// This triggers such user errors, ensuring the transaction does not fail in the backend.
    UserErrorsInApiCalls {},
}

#[cw_serde]
#[derive(QueryResponses)]
pub enum QueryMsg {
    /// returns a human-readable representation of the verifier
    /// use to ensure query path works in integration tests
    #[returns(VerifierResponse)]
    Verifier {},
    /// This returns cosmwasm_std::AllBalanceResponse to demo use of the querier
    #[returns(cosmwasm_std::AllBalanceResponse)]
    OtherBalance { address: String },
    /// Recurse will execute a query into itself up to depth-times and return
    /// Each step of the recursion may perform some extra work to test gas metering
    /// (`work` rounds of sha256 on contract).
    /// Now that we have Env, we can auto-calculate the address to recurse into
    #[returns(RecurseResponse)]
    Recurse { depth: u32, work: u32 },
    /// GetInt returns a hardcoded u32 value
    #[returns(IntResponse)]
    GetInt {},
}

#[cw_serde]
pub struct VerifierResponse {
    pub verifier: String,
}

#[cw_serde]
pub struct RecurseResponse {
    /// hashed is the result of running sha256 "work+1" times on the contract's human address
    pub hashed: Binary,
}

#[cw_serde]
pub struct IntResponse {
    pub int: u32,
}<|MERGE_RESOLUTION|>--- conflicted
+++ resolved
@@ -32,13 +32,8 @@
 }
 
 // failure modes to help test wasmd, based on this comment
-<<<<<<< HEAD
-#[derive(Serialize, Deserialize, Clone, Debug, PartialEq, JsonSchema)]
-#[serde(rename_all = "snake_case")]
-=======
 // https://github.com/cosmwasm/wasmd/issues/8#issuecomment-576146751
 #[cw_serde]
->>>>>>> 38821e78
 pub enum ExecuteMsg {
     /// Releasing all funds in the contract to the beneficiary. This is the only "proper" action of this demo contract.
     Release {},
