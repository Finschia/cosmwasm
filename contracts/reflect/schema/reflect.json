{
  "contract_name": "reflect",
  "contract_version": "0.0.0",
  "idl_version": "1.0.0",
  "instantiate": {
    "$schema": "http://json-schema.org/draft-07/schema#",
    "title": "InstantiateMsg",
    "type": "object",
    "additionalProperties": false
  },
  "execute": {
    "$schema": "http://json-schema.org/draft-07/schema#",
    "title": "ExecuteMsg",
    "oneOf": [
      {
        "type": "object",
        "required": [
          "reflect_msg"
        ],
        "properties": {
          "reflect_msg": {
            "type": "object",
            "required": [
              "msgs"
            ],
            "properties": {
              "msgs": {
                "type": "array",
                "items": {
                  "$ref": "#/definitions/CosmosMsg_for_CustomMsg"
                }
              }
            },
            "additionalProperties": false
          }
        },
        "additionalProperties": false
      },
      {
        "type": "object",
        "required": [
          "reflect_sub_msg"
        ],
        "properties": {
          "reflect_sub_msg": {
            "type": "object",
            "required": [
              "msgs"
            ],
            "properties": {
              "msgs": {
                "type": "array",
                "items": {
                  "$ref": "#/definitions/SubMsg_for_CustomMsg"
                }
              }
            },
            "additionalProperties": false
          }
        },
        "additionalProperties": false
      },
      {
        "type": "object",
        "required": [
          "change_owner"
        ],
        "properties": {
          "change_owner": {
            "type": "object",
            "required": [
              "owner"
            ],
            "properties": {
              "owner": {
                "type": "string"
              }
            },
            "additionalProperties": false
          }
        },
        "additionalProperties": false
      }
    ],
    "definitions": {
      "BankMsg": {
        "description": "The message types of the bank module.\n\nSee https://github.com/Finschia/finschia-sdk/blob/v0.46.0/proto/cosmos/bank/v1beta1/tx.proto.",
        "oneOf": [
          {
            "description": "Sends native tokens from the contract to the given address.\n\nThis is translated to a [MsgSend](https://github.com/Finschia/finschia-sdk/blob/v0.46.0/proto/cosmos/bank/v1beta1/tx.proto#L19-L28). `from_address` is automatically filled with the current contract's address.",
            "type": "object",
            "required": [
              "send"
            ],
            "properties": {
              "send": {
                "type": "object",
                "required": [
                  "amount",
                  "to_address"
                ],
                "properties": {
                  "amount": {
                    "type": "array",
                    "items": {
                      "$ref": "#/definitions/Coin"
                    }
                  },
                  "to_address": {
                    "type": "string"
                  }
                }
              }
            },
            "additionalProperties": false
          },
          {
            "description": "This will burn the given coins from the contract's account. There is no Cosmos SDK message that performs this, but it can be done by calling the bank keeper. Important if a contract controls significant token supply that must be retired.",
            "type": "object",
            "required": [
              "burn"
            ],
            "properties": {
              "burn": {
                "type": "object",
                "required": [
                  "amount"
                ],
                "properties": {
                  "amount": {
                    "type": "array",
                    "items": {
                      "$ref": "#/definitions/Coin"
                    }
                  }
                }
              }
            },
            "additionalProperties": false
          }
        ]
      },
      "Binary": {
        "description": "Binary is a wrapper around Vec<u8> to add base64 de/serialization with serde. It also adds some helper methods to help encode inline.\n\nThis is only needed as serde-json-{core,wasm} has a horrible encoding for Vec<u8>. See also <https://github.com/CosmWasm/cosmwasm/blob/main/docs/MESSAGE_TYPES.md>.",
        "type": "string"
      },
      "Coin": {
        "type": "object",
        "required": [
          "amount",
          "denom"
        ],
        "properties": {
          "amount": {
            "$ref": "#/definitions/Uint128"
          },
          "denom": {
            "type": "string"
          }
        }
      },
      "CosmosMsg_for_CustomMsg": {
        "oneOf": [
          {
            "type": "object",
            "required": [
              "bank"
            ],
            "properties": {
              "bank": {
                "$ref": "#/definitions/BankMsg"
              }
            },
            "additionalProperties": false
          },
          {
            "type": "object",
            "required": [
              "custom"
            ],
            "properties": {
              "custom": {
                "$ref": "#/definitions/CustomMsg"
              }
            },
            "additionalProperties": false
          },
          {
            "type": "object",
            "required": [
              "staking"
            ],
            "properties": {
              "staking": {
                "$ref": "#/definitions/StakingMsg"
              }
            },
            "additionalProperties": false
          },
          {
            "type": "object",
            "required": [
              "distribution"
            ],
            "properties": {
              "distribution": {
                "$ref": "#/definitions/DistributionMsg"
              }
            },
            "additionalProperties": false
          },
          {
            "description": "A Stargate message encoded the same way as a protobuf [Any](https://github.com/protocolbuffers/protobuf/blob/master/src/google/protobuf/any.proto). This is the same structure as messages in `TxBody` from [ADR-020](https://github.com/cosmos/cosmos-sdk/blob/master/docs/architecture/adr-020-protobuf-transaction-encoding.md)",
            "type": "object",
            "required": [
              "stargate"
            ],
            "properties": {
              "stargate": {
                "type": "object",
                "required": [
                  "type_url",
                  "value"
                ],
                "properties": {
                  "type_url": {
                    "type": "string"
                  },
                  "value": {
                    "$ref": "#/definitions/Binary"
                  }
                }
              }
            },
            "additionalProperties": false
          },
          {
            "type": "object",
            "required": [
              "ibc"
            ],
            "properties": {
              "ibc": {
                "$ref": "#/definitions/IbcMsg"
              }
            },
            "additionalProperties": false
          },
          {
            "type": "object",
            "required": [
              "wasm"
            ],
            "properties": {
              "wasm": {
                "$ref": "#/definitions/WasmMsg"
              }
            },
            "additionalProperties": false
          },
          {
            "type": "object",
            "required": [
              "gov"
            ],
            "properties": {
              "gov": {
                "$ref": "#/definitions/GovMsg"
              }
            },
            "additionalProperties": false
          }
        ]
      },
      "CustomMsg": {
        "description": "CustomMsg is an override of CosmosMsg::Custom to show this works and can be extended in the contract",
        "oneOf": [
          {
            "type": "object",
            "required": [
              "debug"
            ],
            "properties": {
              "debug": {
                "type": "string"
              }
            },
            "additionalProperties": false
          },
          {
            "type": "object",
            "required": [
              "raw"
            ],
            "properties": {
              "raw": {
                "$ref": "#/definitions/Binary"
              }
            },
            "additionalProperties": false
          }
        ]
      },
      "Decimal": {
        "description": "A fixed-point decimal value with 18 fractional digits, i.e. Decimal(1_000_000_000_000_000_000) == 1.0\n\nThe greatest possible value that can be represented is 340282366920938463463.374607431768211455 (which is (2^128 - 1) / 10^18)",
        "type": "string"
      },
      "DistributionMsg": {
        "description": "The message types of the distribution module.\n\nSee https://github.com/cosmos/cosmos-sdk/blob/v0.42.4/proto/cosmos/distribution/v1beta1/tx.proto",
        "oneOf": [
          {
            "description": "This is translated to a [MsgSetWithdrawAddress](https://github.com/cosmos/cosmos-sdk/blob/v0.42.4/proto/cosmos/distribution/v1beta1/tx.proto#L29-L37). `delegator_address` is automatically filled with the current contract's address.",
            "type": "object",
            "required": [
              "set_withdraw_address"
            ],
            "properties": {
              "set_withdraw_address": {
                "type": "object",
                "required": [
                  "address"
                ],
                "properties": {
                  "address": {
                    "description": "The `withdraw_address`",
                    "type": "string"
                  }
                }
              }
            },
            "additionalProperties": false
          },
          {
            "description": "This is translated to a [[MsgWithdrawDelegatorReward](https://github.com/cosmos/cosmos-sdk/blob/v0.42.4/proto/cosmos/distribution/v1beta1/tx.proto#L42-L50). `delegator_address` is automatically filled with the current contract's address.",
            "type": "object",
            "required": [
              "withdraw_delegator_reward"
            ],
            "properties": {
              "withdraw_delegator_reward": {
                "type": "object",
                "required": [
                  "validator"
                ],
                "properties": {
                  "validator": {
                    "description": "The `validator_address`",
                    "type": "string"
                  }
                }
              }
            },
            "additionalProperties": false
          },
          {
            "description": "This is translated to a [[MsgFundCommunityPool](https://github.com/cosmos/cosmos-sdk/blob/v0.42.4/proto/cosmos/distribution/v1beta1/tx.proto#LL69C1-L76C2). `depositor` is automatically filled with the current contract's address.",
            "type": "object",
            "required": [
              "fund_community_pool"
            ],
            "properties": {
              "fund_community_pool": {
                "type": "object",
                "required": [
                  "amount"
                ],
                "properties": {
                  "amount": {
                    "description": "The amount to spend",
                    "type": "array",
                    "items": {
                      "$ref": "#/definitions/Coin"
                    }
                  }
                }
              }
            },
            "additionalProperties": false
          }
        ]
      },
      "GovMsg": {
        "description": "This message type allows the contract interact with the [x/gov] module in order to cast votes.\n\n[x/gov]: https://github.com/cosmos/cosmos-sdk/tree/v0.45.12/x/gov\n\n## Examples\n\nCast a simple vote:\n\n``` # use cosmwasm_std::{ #     HexBinary, #     Storage, Api, Querier, DepsMut, Deps, entry_point, Env, StdError, MessageInfo, #     Response, QueryResponse, # }; # type ExecuteMsg = (); use cosmwasm_std::{GovMsg, VoteOption};\n\n#[entry_point] pub fn execute( deps: DepsMut, env: Env, info: MessageInfo, msg: ExecuteMsg, ) -> Result<Response, StdError> { // ... Ok(Response::new().add_message(GovMsg::Vote { proposal_id: 4, vote: VoteOption::Yes, })) } ```\n\nCast a weighted vote:\n\n``` # use cosmwasm_std::{ #     HexBinary, #     Storage, Api, Querier, DepsMut, Deps, entry_point, Env, StdError, MessageInfo, #     Response, QueryResponse, # }; # type ExecuteMsg = (); # #[cfg(feature = \"cosmwasm_1_2\")] use cosmwasm_std::{Decimal, GovMsg, VoteOption, WeightedVoteOption};\n\n# #[cfg(feature = \"cosmwasm_1_2\")] #[entry_point] pub fn execute( deps: DepsMut, env: Env, info: MessageInfo, msg: ExecuteMsg, ) -> Result<Response, StdError> { // ... Ok(Response::new().add_message(GovMsg::VoteWeighted { proposal_id: 4, options: vec![ WeightedVoteOption { option: VoteOption::Yes, weight: Decimal::percent(65), }, WeightedVoteOption { option: VoteOption::Abstain, weight: Decimal::percent(35), }, ], })) } ```",
        "oneOf": [
          {
            "description": "This maps directly to [MsgVote](https://github.com/cosmos/cosmos-sdk/blob/v0.42.5/proto/cosmos/gov/v1beta1/tx.proto#L46-L56) in the Cosmos SDK with voter set to the contract address.",
            "type": "object",
            "required": [
              "vote"
            ],
            "properties": {
              "vote": {
                "type": "object",
                "required": [
                  "proposal_id",
                  "vote"
                ],
                "properties": {
                  "proposal_id": {
                    "type": "integer",
                    "format": "uint64",
                    "minimum": 0.0
                  },
                  "vote": {
                    "description": "The vote option.\n\nThis should be called \"option\" for consistency with Cosmos SDK. Sorry for that. See <https://github.com/CosmWasm/cosmwasm/issues/1571>.",
                    "allOf": [
                      {
                        "$ref": "#/definitions/VoteOption"
                      }
                    ]
                  }
                }
              }
            },
            "additionalProperties": false
          },
          {
            "description": "This maps directly to [MsgVoteWeighted](https://github.com/cosmos/cosmos-sdk/blob/v0.45.8/proto/cosmos/gov/v1beta1/tx.proto#L66-L78) in the Cosmos SDK with voter set to the contract address.",
            "type": "object",
            "required": [
              "vote_weighted"
            ],
            "properties": {
              "vote_weighted": {
                "type": "object",
                "required": [
                  "options",
                  "proposal_id"
                ],
                "properties": {
                  "options": {
                    "type": "array",
                    "items": {
                      "$ref": "#/definitions/WeightedVoteOption"
                    }
                  },
                  "proposal_id": {
                    "type": "integer",
                    "format": "uint64",
                    "minimum": 0.0
                  }
                }
              }
            },
            "additionalProperties": false
          }
        ]
      },
      "IbcMsg": {
        "description": "These are messages in the IBC lifecycle. Only usable by IBC-enabled contracts (contracts that directly speak the IBC protocol via 6 entry points)",
        "oneOf": [
          {
            "description": "Sends bank tokens owned by the contract to the given address on another chain. The channel must already be established between the ibctransfer module on this chain and a matching module on the remote chain. We cannot select the port_id, this is whatever the local chain has bound the ibctransfer module to.",
            "type": "object",
            "required": [
              "transfer"
            ],
            "properties": {
              "transfer": {
                "type": "object",
                "required": [
                  "amount",
                  "channel_id",
                  "timeout",
                  "to_address"
                ],
                "properties": {
                  "amount": {
                    "description": "packet data only supports one coin https://github.com/cosmos/cosmos-sdk/blob/v0.40.0/proto/ibc/applications/transfer/v1/transfer.proto#L11-L20",
                    "allOf": [
                      {
                        "$ref": "#/definitions/Coin"
                      }
                    ]
                  },
                  "channel_id": {
                    "description": "existing channel to send the tokens over",
                    "type": "string"
                  },
                  "timeout": {
                    "description": "when packet times out, measured on remote chain",
                    "allOf": [
                      {
                        "$ref": "#/definitions/IbcTimeout"
                      }
                    ]
                  },
                  "to_address": {
                    "description": "address on the remote chain to receive these tokens",
                    "type": "string"
                  }
                }
              }
            },
            "additionalProperties": false
          },
          {
            "description": "Sends an IBC packet with given data over the existing channel. Data should be encoded in a format defined by the channel version, and the module on the other side should know how to parse this.",
            "type": "object",
            "required": [
              "send_packet"
            ],
            "properties": {
              "send_packet": {
                "type": "object",
                "required": [
                  "channel_id",
                  "data",
                  "timeout"
                ],
                "properties": {
                  "channel_id": {
                    "type": "string"
                  },
                  "data": {
                    "$ref": "#/definitions/Binary"
                  },
                  "timeout": {
                    "description": "when packet times out, measured on remote chain",
                    "allOf": [
                      {
                        "$ref": "#/definitions/IbcTimeout"
                      }
                    ]
                  }
                }
              }
            },
            "additionalProperties": false
          },
          {
            "description": "This will close an existing channel that is owned by this contract. Port is auto-assigned to the contract's IBC port",
            "type": "object",
            "required": [
              "close_channel"
            ],
            "properties": {
              "close_channel": {
                "type": "object",
                "required": [
                  "channel_id"
                ],
                "properties": {
                  "channel_id": {
                    "type": "string"
                  }
                }
              }
            },
            "additionalProperties": false
          }
        ]
      },
      "IbcTimeout": {
        "description": "In IBC each package must set at least one type of timeout: the timestamp or the block height. Using this rather complex enum instead of two timeout fields we ensure that at least one timeout is set.",
        "type": "object",
        "properties": {
          "block": {
            "anyOf": [
              {
                "$ref": "#/definitions/IbcTimeoutBlock"
              },
              {
                "type": "null"
              }
            ]
          },
          "timestamp": {
            "anyOf": [
              {
                "$ref": "#/definitions/Timestamp"
              },
              {
                "type": "null"
              }
            ]
          }
        }
      },
      "IbcTimeoutBlock": {
        "description": "IBCTimeoutHeight Height is a monotonically increasing data type that can be compared against another Height for the purposes of updating and freezing clients. Ordering is (revision_number, timeout_height)",
        "type": "object",
        "required": [
          "height",
          "revision"
        ],
        "properties": {
          "height": {
            "description": "block height after which the packet times out. the height within the given revision",
            "type": "integer",
            "format": "uint64",
            "minimum": 0.0
          },
          "revision": {
            "description": "the version that the client is currently on (e.g. after resetting the chain this could increment 1 as height drops to 0)",
            "type": "integer",
            "format": "uint64",
            "minimum": 0.0
          }
        }
      },
      "ReplyOn": {
        "description": "Use this to define when the contract gets a response callback. If you only need it for errors or success you can select just those in order to save gas.",
        "oneOf": [
          {
            "description": "Always perform a callback after SubMsg is processed",
            "type": "string",
            "enum": [
              "always"
            ]
          },
          {
            "description": "Only callback if SubMsg returned an error, no callback on success case",
            "type": "string",
            "enum": [
              "error"
            ]
          },
          {
            "description": "Only callback if SubMsg was successful, no callback on error case",
            "type": "string",
            "enum": [
              "success"
            ]
          },
          {
            "description": "Never make a callback - this is like the original CosmosMsg semantics",
            "type": "string",
            "enum": [
              "never"
            ]
          }
        ]
      },
      "StakingMsg": {
        "description": "The message types of the staking module.\n\nSee https://github.com/Finschia/finschia-sdk/blob/v0.46.0/proto/cosmos/staking/v1beta1/tx.proto.",
        "oneOf": [
          {
            "description": "This is translated to a [MsgDelegate](https://github.com/Finschia/finschia-sdk/blob/v0.46.0/proto/cosmos/staking/v1beta1/tx.proto#L79-L88). `delegator_address` is automatically filled with the current contract's address.",
            "type": "object",
            "required": [
              "delegate"
            ],
            "properties": {
              "delegate": {
                "type": "object",
                "required": [
                  "amount",
                  "validator"
                ],
                "properties": {
                  "amount": {
                    "$ref": "#/definitions/Coin"
                  },
                  "validator": {
                    "type": "string"
                  }
                }
              }
            },
            "additionalProperties": false
          },
          {
            "description": "This is translated to a [MsgUndelegate](https://github.com/Finschia/finschia-sdk/blob/v0.46.0/proto/cosmos/staking/v1beta1/tx.proto#L110-L119). `delegator_address` is automatically filled with the current contract's address.",
            "type": "object",
            "required": [
              "undelegate"
            ],
            "properties": {
              "undelegate": {
                "type": "object",
                "required": [
                  "amount",
                  "validator"
                ],
                "properties": {
                  "amount": {
                    "$ref": "#/definitions/Coin"
                  },
                  "validator": {
                    "type": "string"
                  }
                }
              }
            },
            "additionalProperties": false
          },
          {
            "description": "This is translated to a [MsgBeginRedelegate](https://github.com/Finschia/finschia-sdk/blob/v0.46.0/proto/cosmos/staking/v1beta1/tx.proto#L93-L103). `delegator_address` is automatically filled with the current contract's address.",
            "type": "object",
            "required": [
              "redelegate"
            ],
            "properties": {
              "redelegate": {
                "type": "object",
                "required": [
                  "amount",
                  "dst_validator",
                  "src_validator"
                ],
                "properties": {
                  "amount": {
                    "$ref": "#/definitions/Coin"
                  },
                  "dst_validator": {
                    "type": "string"
                  },
                  "src_validator": {
                    "type": "string"
                  }
                }
              }
            },
            "additionalProperties": false
          }
        ]
      },
      "SubMsg_for_CustomMsg": {
        "description": "A submessage that will guarantee a `reply` call on success or error, depending on the `reply_on` setting. If you do not need to process the result, use regular messages instead.\n\nNote: On error the submessage execution will revert any partial state changes due to this message, but not revert any state changes in the calling contract. If this is required, it must be done manually in the `reply` entry point.",
        "type": "object",
        "required": [
          "id",
          "msg",
          "reply_on"
        ],
        "properties": {
          "gas_limit": {
            "description": "Gas limit measured in [Cosmos SDK gas](https://github.com/CosmWasm/cosmwasm/blob/main/docs/GAS.md).",
            "type": [
              "integer",
              "null"
            ],
            "format": "uint64",
            "minimum": 0.0
          },
          "id": {
            "description": "An arbitrary ID chosen by the contract. This is typically used to match `Reply`s in the `reply` entry point to the submessage.",
            "type": "integer",
            "format": "uint64",
            "minimum": 0.0
          },
          "msg": {
            "$ref": "#/definitions/CosmosMsg_for_CustomMsg"
          },
          "reply_on": {
            "$ref": "#/definitions/ReplyOn"
          }
        }
      },
      "Timestamp": {
        "description": "A point in time in nanosecond precision.\n\nThis type can represent times from 1970-01-01T00:00:00Z to 2554-07-21T23:34:33Z.\n\n## Examples\n\n``` # use cosmwasm_std::Timestamp; let ts = Timestamp::from_nanos(1_000_000_202); assert_eq!(ts.nanos(), 1_000_000_202); assert_eq!(ts.seconds(), 1); assert_eq!(ts.subsec_nanos(), 202);\n\nlet ts = ts.plus_seconds(2); assert_eq!(ts.nanos(), 3_000_000_202); assert_eq!(ts.seconds(), 3); assert_eq!(ts.subsec_nanos(), 202); ```",
        "allOf": [
          {
            "$ref": "#/definitions/Uint64"
          }
        ]
      },
      "Uint128": {
        "description": "A thin wrapper around u128 that is using strings for JSON encoding/decoding, such that the full u128 range can be used for clients that convert JSON numbers to floats, like JavaScript and jq.\n\n# Examples\n\nUse `from` to create instances of this and `u128` to get the value out:\n\n``` # use cosmwasm_std::Uint128; let a = Uint128::from(123u128); assert_eq!(a.u128(), 123);\n\nlet b = Uint128::from(42u64); assert_eq!(b.u128(), 42);\n\nlet c = Uint128::from(70u32); assert_eq!(c.u128(), 70); ```",
        "type": "string"
      },
      "Uint64": {
        "description": "A thin wrapper around u64 that is using strings for JSON encoding/decoding, such that the full u64 range can be used for clients that convert JSON numbers to floats, like JavaScript and jq.\n\n# Examples\n\nUse `from` to create instances of this and `u64` to get the value out:\n\n``` # use cosmwasm_std::Uint64; let a = Uint64::from(42u64); assert_eq!(a.u64(), 42);\n\nlet b = Uint64::from(70u32); assert_eq!(b.u64(), 70); ```",
        "type": "string"
      },
      "VoteOption": {
        "type": "string",
        "enum": [
          "yes",
          "no",
          "abstain",
          "no_with_veto"
        ]
      },
      "WasmMsg": {
        "description": "The message types of the wasm module.\n\nSee https://github.com/Finschia/finschia-sdk/blob/v0.46.0/proto/cosmwasm/wasm/v1/tx.proto.",
        "oneOf": [
          {
            "description": "Dispatches a call to another contract at a known address (with known ABI).\n\nThis is translated to a [MsgExecuteContract](https://github.com/Finschia/finschia-sdk/blob/v0.46.0/proto/cosmwasm/wasm/v1/tx.proto#L71-L82). `sender` is automatically filled with the current contract's address.",
            "type": "object",
            "required": [
              "execute"
            ],
            "properties": {
              "execute": {
                "type": "object",
                "required": [
                  "contract_addr",
                  "funds",
                  "msg"
                ],
                "properties": {
                  "contract_addr": {
                    "type": "string"
                  },
                  "funds": {
                    "type": "array",
                    "items": {
                      "$ref": "#/definitions/Coin"
                    }
                  },
                  "msg": {
                    "description": "msg is the json-encoded ExecuteMsg struct (as raw Binary)",
                    "allOf": [
                      {
                        "$ref": "#/definitions/Binary"
                      }
                    ]
                  }
                }
              }
            },
            "additionalProperties": false
          },
          {
<<<<<<< HEAD
            "description": "Instantiates a new contracts from previously uploaded Wasm code.\n\nThis is translated to a [MsgInstantiateContract](https://github.com/Finschia/finschia-sdk/blob/v0.46.0/proto/cosmwasm/wasm/v1/tx.proto#L45-L62). `sender` is automatically filled with the current contract's address.",
=======
            "description": "Instantiates a new contracts from previously uploaded Wasm code.\n\nThe contract address is non-predictable. But it is guaranteed that when emitting the same Instantiate message multiple times, multiple instances on different addresses will be generated. See also Instantiate2.\n\nThis is translated to a [MsgInstantiateContract](https://github.com/CosmWasm/wasmd/blob/v0.29.2/proto/cosmwasm/wasm/v1/tx.proto#L53-L71). `sender` is automatically filled with the current contract's address.",
>>>>>>> f11b456d
            "type": "object",
            "required": [
              "instantiate"
            ],
            "properties": {
              "instantiate": {
                "type": "object",
                "required": [
                  "code_id",
                  "funds",
                  "label",
                  "msg"
                ],
                "properties": {
                  "admin": {
                    "type": [
                      "string",
                      "null"
                    ]
                  },
                  "code_id": {
                    "type": "integer",
                    "format": "uint64",
                    "minimum": 0.0
                  },
                  "funds": {
                    "type": "array",
                    "items": {
                      "$ref": "#/definitions/Coin"
                    }
                  },
                  "label": {
                    "description": "A human-readable label for the contract.\n\nValid values should: - not be empty - not be bigger than 128 bytes (or some chain-specific limit) - not start / end with whitespace",
                    "type": "string"
                  },
                  "msg": {
                    "description": "msg is the JSON-encoded InstantiateMsg struct (as raw Binary)",
                    "allOf": [
                      {
                        "$ref": "#/definitions/Binary"
                      }
                    ]
                  }
                }
              }
            },
            "additionalProperties": false
          },
          {
<<<<<<< HEAD
            "description": "Migrates a given contracts to use new wasm code. Passes a MigrateMsg to allow us to customize behavior.\n\nOnly the contract admin (as defined in wasmd), if any, is able to make this call.\n\nThis is translated to a [MsgMigrateContract](https://github.com/Finschia/finschia-sdk/blob/v0.46.0/proto/cosmwasm/wasm/v1/tx.proto#L90-L100). `sender` is automatically filled with the current contract's address.",
=======
            "description": "Instantiates a new contracts from previously uploaded Wasm code using a predictable address derivation algorithm implemented in [`cosmwasm_std::instantiate2_address`].\n\nThis is translated to a [MsgInstantiateContract2](https://github.com/CosmWasm/wasmd/blob/v0.29.2/proto/cosmwasm/wasm/v1/tx.proto#L73-L96). `sender` is automatically filled with the current contract's address. `fix_msg` is automatically set to false.",
            "type": "object",
            "required": [
              "instantiate2"
            ],
            "properties": {
              "instantiate2": {
                "type": "object",
                "required": [
                  "code_id",
                  "funds",
                  "label",
                  "msg",
                  "salt"
                ],
                "properties": {
                  "admin": {
                    "type": [
                      "string",
                      "null"
                    ]
                  },
                  "code_id": {
                    "type": "integer",
                    "format": "uint64",
                    "minimum": 0.0
                  },
                  "funds": {
                    "type": "array",
                    "items": {
                      "$ref": "#/definitions/Coin"
                    }
                  },
                  "label": {
                    "description": "A human-readable label for the contract.\n\nValid values should: - not be empty - not be bigger than 128 bytes (or some chain-specific limit) - not start / end with whitespace",
                    "type": "string"
                  },
                  "msg": {
                    "description": "msg is the JSON-encoded InstantiateMsg struct (as raw Binary)",
                    "allOf": [
                      {
                        "$ref": "#/definitions/Binary"
                      }
                    ]
                  },
                  "salt": {
                    "$ref": "#/definitions/Binary"
                  }
                }
              }
            },
            "additionalProperties": false
          },
          {
            "description": "Migrates a given contracts to use new wasm code. Passes a MigrateMsg to allow us to customize behavior.\n\nOnly the contract admin (as defined in wasmd), if any, is able to make this call.\n\nThis is translated to a [MsgMigrateContract](https://github.com/CosmWasm/wasmd/blob/v0.14.0/x/wasm/internal/types/tx.proto#L86-L96). `sender` is automatically filled with the current contract's address.",
>>>>>>> f11b456d
            "type": "object",
            "required": [
              "migrate"
            ],
            "properties": {
              "migrate": {
                "type": "object",
                "required": [
                  "contract_addr",
                  "msg",
                  "new_code_id"
                ],
                "properties": {
                  "contract_addr": {
                    "type": "string"
                  },
                  "msg": {
                    "description": "msg is the json-encoded MigrateMsg struct that will be passed to the new code",
                    "allOf": [
                      {
                        "$ref": "#/definitions/Binary"
                      }
                    ]
                  },
                  "new_code_id": {
                    "description": "the code_id of the new logic to place in the given contract",
                    "type": "integer",
                    "format": "uint64",
                    "minimum": 0.0
                  }
                }
              }
            },
            "additionalProperties": false
          },
          {
            "description": "Sets a new admin (for migrate) on the given contract. Fails if this contract is not currently admin of the target contract.",
            "type": "object",
            "required": [
              "update_admin"
            ],
            "properties": {
              "update_admin": {
                "type": "object",
                "required": [
                  "admin",
                  "contract_addr"
                ],
                "properties": {
                  "admin": {
                    "type": "string"
                  },
                  "contract_addr": {
                    "type": "string"
                  }
                }
              }
            },
            "additionalProperties": false
          },
          {
            "description": "Clears the admin on the given contract, so no more migration possible. Fails if this contract is not currently admin of the target contract.",
            "type": "object",
            "required": [
              "clear_admin"
            ],
            "properties": {
              "clear_admin": {
                "type": "object",
                "required": [
                  "contract_addr"
                ],
                "properties": {
                  "contract_addr": {
                    "type": "string"
                  }
                }
              }
            },
            "additionalProperties": false
          }
        ]
      },
      "WeightedVoteOption": {
        "type": "object",
        "required": [
          "option",
          "weight"
        ],
        "properties": {
          "option": {
            "$ref": "#/definitions/VoteOption"
          },
          "weight": {
            "$ref": "#/definitions/Decimal"
          }
        }
      }
    }
  },
  "query": {
    "$schema": "http://json-schema.org/draft-07/schema#",
    "title": "QueryMsg",
    "oneOf": [
      {
        "type": "object",
        "required": [
          "owner"
        ],
        "properties": {
          "owner": {
            "type": "object",
            "additionalProperties": false
          }
        },
        "additionalProperties": false
      },
      {
        "description": "This will call out to SpecialQuery::Capitalized",
        "type": "object",
        "required": [
          "capitalized"
        ],
        "properties": {
          "capitalized": {
            "type": "object",
            "required": [
              "text"
            ],
            "properties": {
              "text": {
                "type": "string"
              }
            },
            "additionalProperties": false
          }
        },
        "additionalProperties": false
      },
      {
        "description": "Queries the blockchain and returns the result untouched",
        "type": "object",
        "required": [
          "chain"
        ],
        "properties": {
          "chain": {
            "type": "object",
            "required": [
              "request"
            ],
            "properties": {
              "request": {
                "$ref": "#/definitions/QueryRequest_for_SpecialQuery"
              }
            },
            "additionalProperties": false
          }
        },
        "additionalProperties": false
      },
      {
        "description": "Queries another contract and returns the data",
        "type": "object",
        "required": [
          "raw"
        ],
        "properties": {
          "raw": {
            "type": "object",
            "required": [
              "contract",
              "key"
            ],
            "properties": {
              "contract": {
                "type": "string"
              },
              "key": {
                "$ref": "#/definitions/Binary"
              }
            },
            "additionalProperties": false
          }
        },
        "additionalProperties": false
      },
      {
        "description": "If there was a previous ReflectSubMsg with this ID, returns cosmwasm_std::Reply",
        "type": "object",
        "required": [
          "sub_msg_result"
        ],
        "properties": {
          "sub_msg_result": {
            "type": "object",
            "required": [
              "id"
            ],
            "properties": {
              "id": {
                "type": "integer",
                "format": "uint64",
                "minimum": 0.0
              }
            },
            "additionalProperties": false
          }
        },
        "additionalProperties": false
      }
    ],
    "definitions": {
      "BankQuery": {
        "oneOf": [
          {
            "description": "This calls into the native bank module for querying the total supply of one denomination. It does the same as the SupplyOf call in Cosmos SDK's RPC API. Return value is of type SupplyResponse.",
            "type": "object",
            "required": [
              "supply"
            ],
            "properties": {
              "supply": {
                "type": "object",
                "required": [
                  "denom"
                ],
                "properties": {
                  "denom": {
                    "type": "string"
                  }
                }
              }
            },
            "additionalProperties": false
          },
          {
            "description": "This calls into the native bank module for one denomination Return value is BalanceResponse",
            "type": "object",
            "required": [
              "balance"
            ],
            "properties": {
              "balance": {
                "type": "object",
                "required": [
                  "address",
                  "denom"
                ],
                "properties": {
                  "address": {
                    "type": "string"
                  },
                  "denom": {
                    "type": "string"
                  }
                }
              }
            },
            "additionalProperties": false
          },
          {
            "description": "This calls into the native bank module for all denominations. Note that this may be much more expensive than Balance and should be avoided if possible. Return value is AllBalanceResponse.",
            "type": "object",
            "required": [
              "all_balances"
            ],
            "properties": {
              "all_balances": {
                "type": "object",
                "required": [
                  "address"
                ],
                "properties": {
                  "address": {
                    "type": "string"
                  }
                }
              }
            },
            "additionalProperties": false
          },
          {
            "description": "This calls into the native bank module for querying metadata for a specific bank token. Return value is DenomMetadataResponse",
            "type": "object",
            "required": [
              "denom_metadata"
            ],
            "properties": {
              "denom_metadata": {
                "type": "object",
                "required": [
                  "denom"
                ],
                "properties": {
                  "denom": {
                    "type": "string"
                  }
                }
              }
            },
            "additionalProperties": false
          },
          {
            "description": "This calls into the native bank module for querying metadata for all bank tokens that have a metadata entry. Return value is AllDenomMetadataResponse",
            "type": "object",
            "required": [
              "all_denom_metadata"
            ],
            "properties": {
              "all_denom_metadata": {
                "type": "object",
                "properties": {
                  "pagination": {
                    "anyOf": [
                      {
                        "$ref": "#/definitions/PageRequest"
                      },
                      {
                        "type": "null"
                      }
                    ]
                  }
                }
              }
            },
            "additionalProperties": false
          }
        ]
      },
      "Binary": {
        "description": "Binary is a wrapper around Vec<u8> to add base64 de/serialization with serde. It also adds some helper methods to help encode inline.\n\nThis is only needed as serde-json-{core,wasm} has a horrible encoding for Vec<u8>. See also <https://github.com/CosmWasm/cosmwasm/blob/main/docs/MESSAGE_TYPES.md>.",
        "type": "string"
      },
      "DistributionQuery": {
        "oneOf": [
          {
            "description": "See <https://github.com/cosmos/cosmos-sdk/blob/c74e2887b0b73e81d48c2f33e6b1020090089ee0/proto/cosmos/distribution/v1beta1/query.proto#L222-L230>",
            "type": "object",
            "required": [
              "delegator_withdraw_address"
            ],
            "properties": {
              "delegator_withdraw_address": {
                "type": "object",
                "required": [
                  "delegator_address"
                ],
                "properties": {
                  "delegator_address": {
                    "type": "string"
                  }
                }
              }
            },
            "additionalProperties": false
          },
          {
            "description": "See <https://github.com/cosmos/cosmos-sdk/blob/c74e2887b0b73e81d48c2f33e6b1020090089ee0/proto/cosmos/distribution/v1beta1/query.proto#L157-L167>",
            "type": "object",
            "required": [
              "delegation_rewards"
            ],
            "properties": {
              "delegation_rewards": {
                "type": "object",
                "required": [
                  "delegator_address",
                  "validator_address"
                ],
                "properties": {
                  "delegator_address": {
                    "type": "string"
                  },
                  "validator_address": {
                    "type": "string"
                  }
                }
              }
            },
            "additionalProperties": false
          },
          {
            "description": "See <https://github.com/cosmos/cosmos-sdk/blob/c74e2887b0b73e81d48c2f33e6b1020090089ee0/proto/cosmos/distribution/v1beta1/query.proto#L180-L187>",
            "type": "object",
            "required": [
              "delegation_total_rewards"
            ],
            "properties": {
              "delegation_total_rewards": {
                "type": "object",
                "required": [
                  "delegator_address"
                ],
                "properties": {
                  "delegator_address": {
                    "type": "string"
                  }
                }
              }
            },
            "additionalProperties": false
          },
          {
            "description": "See <https://github.com/cosmos/cosmos-sdk/blob/b0acf60e6c39f7ab023841841fc0b751a12c13ff/proto/cosmos/distribution/v1beta1/query.proto#L202-L210>",
            "type": "object",
            "required": [
              "delegator_validators"
            ],
            "properties": {
              "delegator_validators": {
                "type": "object",
                "required": [
                  "delegator_address"
                ],
                "properties": {
                  "delegator_address": {
                    "type": "string"
                  }
                }
              }
            },
            "additionalProperties": false
          }
        ]
      },
      "IbcQuery": {
        "description": "These are queries to the various IBC modules to see the state of the contract's IBC connection. These will return errors if the contract is not \"ibc enabled\"",
        "oneOf": [
          {
            "description": "Gets the Port ID the current contract is bound to.\n\nReturns a `PortIdResponse`.",
            "type": "object",
            "required": [
              "port_id"
            ],
            "properties": {
              "port_id": {
                "type": "object"
              }
            },
            "additionalProperties": false
          },
          {
            "description": "Lists all channels that are bound to a given port. If `port_id` is omitted, this list all channels bound to the contract's port.\n\nReturns a `ListChannelsResponse`.",
            "type": "object",
            "required": [
              "list_channels"
            ],
            "properties": {
              "list_channels": {
                "type": "object",
                "properties": {
                  "port_id": {
                    "type": [
                      "string",
                      "null"
                    ]
                  }
                }
              }
            },
            "additionalProperties": false
          },
          {
            "description": "Lists all information for a (portID, channelID) pair. If port_id is omitted, it will default to the contract's own channel. (To save a PortId{} call)\n\nReturns a `ChannelResponse`.",
            "type": "object",
            "required": [
              "channel"
            ],
            "properties": {
              "channel": {
                "type": "object",
                "required": [
                  "channel_id"
                ],
                "properties": {
                  "channel_id": {
                    "type": "string"
                  },
                  "port_id": {
                    "type": [
                      "string",
                      "null"
                    ]
                  }
                }
              }
            },
            "additionalProperties": false
          }
        ]
      },
      "PageRequest": {
        "description": "Simplified version of the PageRequest type for pagination from the cosmos-sdk",
        "type": "object",
        "required": [
          "limit",
          "reverse"
        ],
        "properties": {
          "key": {
            "anyOf": [
              {
                "$ref": "#/definitions/Binary"
              },
              {
                "type": "null"
              }
            ]
          },
          "limit": {
            "type": "integer",
            "format": "uint32",
            "minimum": 0.0
          },
          "reverse": {
            "type": "boolean"
          }
        }
      },
      "QueryRequest_for_SpecialQuery": {
        "oneOf": [
          {
            "type": "object",
            "required": [
              "bank"
            ],
            "properties": {
              "bank": {
                "$ref": "#/definitions/BankQuery"
              }
            },
            "additionalProperties": false
          },
          {
            "type": "object",
            "required": [
              "custom"
            ],
            "properties": {
              "custom": {
                "$ref": "#/definitions/SpecialQuery"
              }
            },
            "additionalProperties": false
          },
          {
            "type": "object",
            "required": [
              "staking"
            ],
            "properties": {
              "staking": {
                "$ref": "#/definitions/StakingQuery"
              }
            },
            "additionalProperties": false
          },
          {
            "type": "object",
            "required": [
              "distribution"
            ],
            "properties": {
              "distribution": {
                "$ref": "#/definitions/DistributionQuery"
              }
            },
            "additionalProperties": false
          },
          {
            "description": "A Stargate query is encoded the same way as abci_query, with path and protobuf encoded request data. The format is defined in [ADR-21](https://github.com/cosmos/cosmos-sdk/blob/master/docs/architecture/adr-021-protobuf-query-encoding.md). The response is protobuf encoded data directly without a JSON response wrapper. The caller is responsible for compiling the proper protobuf definitions for both requests and responses.",
            "type": "object",
            "required": [
              "stargate"
            ],
            "properties": {
              "stargate": {
                "type": "object",
                "required": [
                  "data",
                  "path"
                ],
                "properties": {
                  "data": {
                    "description": "this is the expected protobuf message type (not any), binary encoded",
                    "allOf": [
                      {
                        "$ref": "#/definitions/Binary"
                      }
                    ]
                  },
                  "path": {
                    "description": "this is the fully qualified service path used for routing, eg. custom/cosmos_sdk.x.bank.v1.Query/QueryBalance",
                    "type": "string"
                  }
                }
              }
            },
            "additionalProperties": false
          },
          {
            "type": "object",
            "required": [
              "ibc"
            ],
            "properties": {
              "ibc": {
                "$ref": "#/definitions/IbcQuery"
              }
            },
            "additionalProperties": false
          },
          {
            "type": "object",
            "required": [
              "wasm"
            ],
            "properties": {
              "wasm": {
                "$ref": "#/definitions/WasmQuery"
              }
            },
            "additionalProperties": false
          }
        ]
      },
      "SpecialQuery": {
        "description": "An implementation of QueryRequest::Custom to show this works and can be extended in the contract",
        "oneOf": [
          {
            "type": "object",
            "required": [
              "ping"
            ],
            "properties": {
              "ping": {
                "type": "object",
                "additionalProperties": false
              }
            },
            "additionalProperties": false
          },
          {
            "type": "object",
            "required": [
              "capitalized"
            ],
            "properties": {
              "capitalized": {
                "type": "object",
                "required": [
                  "text"
                ],
                "properties": {
                  "text": {
                    "type": "string"
                  }
                },
                "additionalProperties": false
              }
            },
            "additionalProperties": false
          }
        ]
      },
      "StakingQuery": {
        "oneOf": [
          {
            "description": "Returns the denomination that can be bonded (if there are multiple native tokens on the chain)",
            "type": "object",
            "required": [
              "bonded_denom"
            ],
            "properties": {
              "bonded_denom": {
                "type": "object"
              }
            },
            "additionalProperties": false
          },
          {
            "description": "AllDelegations will return all delegations by the delegator",
            "type": "object",
            "required": [
              "all_delegations"
            ],
            "properties": {
              "all_delegations": {
                "type": "object",
                "required": [
                  "delegator"
                ],
                "properties": {
                  "delegator": {
                    "type": "string"
                  }
                }
              }
            },
            "additionalProperties": false
          },
          {
            "description": "Delegation will return more detailed info on a particular delegation, defined by delegator/validator pair",
            "type": "object",
            "required": [
              "delegation"
            ],
            "properties": {
              "delegation": {
                "type": "object",
                "required": [
                  "delegator",
                  "validator"
                ],
                "properties": {
                  "delegator": {
                    "type": "string"
                  },
                  "validator": {
                    "type": "string"
                  }
                }
              }
            },
            "additionalProperties": false
          },
          {
            "description": "Returns all validators in the currently active validator set.\n\nThe query response type is `AllValidatorsResponse`.",
            "type": "object",
            "required": [
              "all_validators"
            ],
            "properties": {
              "all_validators": {
                "type": "object"
              }
            },
            "additionalProperties": false
          },
          {
            "description": "Returns the validator at the given address. Returns None if the validator is not part of the currently active validator set.\n\nThe query response type is `ValidatorResponse`.",
            "type": "object",
            "required": [
              "validator"
            ],
            "properties": {
              "validator": {
                "type": "object",
                "required": [
                  "address"
                ],
                "properties": {
                  "address": {
                    "description": "The validator's address (e.g. (e.g. cosmosvaloper1...))",
                    "type": "string"
                  }
                }
              }
            },
            "additionalProperties": false
          }
        ]
      },
      "WasmQuery": {
        "oneOf": [
          {
            "description": "this queries the public API of another contract at a known address (with known ABI) Return value is whatever the contract returns (caller should know), wrapped in a ContractResult that is JSON encoded.",
            "type": "object",
            "required": [
              "smart"
            ],
            "properties": {
              "smart": {
                "type": "object",
                "required": [
                  "contract_addr",
                  "msg"
                ],
                "properties": {
                  "contract_addr": {
                    "type": "string"
                  },
                  "msg": {
                    "description": "msg is the json-encoded QueryMsg struct",
                    "allOf": [
                      {
                        "$ref": "#/definitions/Binary"
                      }
                    ]
                  }
                }
              }
            },
            "additionalProperties": false
          },
          {
            "description": "this queries the raw kv-store of the contract. returns the raw, unparsed data stored at that key, which may be an empty vector if not present",
            "type": "object",
            "required": [
              "raw"
            ],
            "properties": {
              "raw": {
                "type": "object",
                "required": [
                  "contract_addr",
                  "key"
                ],
                "properties": {
                  "contract_addr": {
                    "type": "string"
                  },
                  "key": {
                    "description": "Key is the raw key used in the contracts Storage",
                    "allOf": [
                      {
                        "$ref": "#/definitions/Binary"
                      }
                    ]
                  }
                }
              }
            },
            "additionalProperties": false
          },
          {
            "description": "Returns a [`ContractInfoResponse`] with metadata on the contract from the runtime",
            "type": "object",
            "required": [
              "contract_info"
            ],
            "properties": {
              "contract_info": {
                "type": "object",
                "required": [
                  "contract_addr"
                ],
                "properties": {
                  "contract_addr": {
                    "type": "string"
                  }
                }
              }
            },
            "additionalProperties": false
          },
          {
            "description": "Returns a [`CodeInfoResponse`] with metadata of the code",
            "type": "object",
            "required": [
              "code_info"
            ],
            "properties": {
              "code_info": {
                "type": "object",
                "required": [
                  "code_id"
                ],
                "properties": {
                  "code_id": {
                    "type": "integer",
                    "format": "uint64",
                    "minimum": 0.0
                  }
                }
              }
            },
            "additionalProperties": false
          }
        ]
      }
    }
  },
  "migrate": null,
  "sudo": null,
  "responses": {
    "capitalized": {
      "$schema": "http://json-schema.org/draft-07/schema#",
      "title": "CapitalizedResponse",
      "type": "object",
      "required": [
        "text"
      ],
      "properties": {
        "text": {
          "type": "string"
        }
      },
      "additionalProperties": false
    },
    "chain": {
      "$schema": "http://json-schema.org/draft-07/schema#",
      "title": "ChainResponse",
      "type": "object",
      "required": [
        "data"
      ],
      "properties": {
        "data": {
          "$ref": "#/definitions/Binary"
        }
      },
      "additionalProperties": false,
      "definitions": {
        "Binary": {
          "description": "Binary is a wrapper around Vec<u8> to add base64 de/serialization with serde. It also adds some helper methods to help encode inline.\n\nThis is only needed as serde-json-{core,wasm} has a horrible encoding for Vec<u8>. See also <https://github.com/CosmWasm/cosmwasm/blob/main/docs/MESSAGE_TYPES.md>.",
          "type": "string"
        }
      }
    },
    "owner": {
      "$schema": "http://json-schema.org/draft-07/schema#",
      "title": "OwnerResponse",
      "type": "object",
      "required": [
        "owner"
      ],
      "properties": {
        "owner": {
          "type": "string"
        }
      },
      "additionalProperties": false
    },
    "raw": {
      "$schema": "http://json-schema.org/draft-07/schema#",
      "title": "RawResponse",
      "type": "object",
      "required": [
        "data"
      ],
      "properties": {
        "data": {
          "description": "The returned value of the raw query. Empty data can be the result of a non-existent key or an empty value. We cannot differentiate those two cases in cross contract queries.",
          "allOf": [
            {
              "$ref": "#/definitions/Binary"
            }
          ]
        }
      },
      "additionalProperties": false,
      "definitions": {
        "Binary": {
          "description": "Binary is a wrapper around Vec<u8> to add base64 de/serialization with serde. It also adds some helper methods to help encode inline.\n\nThis is only needed as serde-json-{core,wasm} has a horrible encoding for Vec<u8>. See also <https://github.com/CosmWasm/cosmwasm/blob/main/docs/MESSAGE_TYPES.md>.",
          "type": "string"
        }
      }
    },
    "sub_msg_result": {
      "$schema": "http://json-schema.org/draft-07/schema#",
      "title": "Reply",
      "description": "The result object returned to `reply`. We always get the ID from the submessage back and then must handle success and error cases ourselves.",
      "type": "object",
      "required": [
        "id",
        "result"
      ],
      "properties": {
        "id": {
          "description": "The ID that the contract set when emitting the `SubMsg`. Use this to identify which submessage triggered the `reply`.",
          "type": "integer",
          "format": "uint64",
          "minimum": 0.0
        },
        "result": {
          "$ref": "#/definitions/SubMsgResult"
        }
      },
      "definitions": {
        "Attribute": {
          "description": "An key value pair that is used in the context of event attributes in logs",
          "type": "object",
          "required": [
            "key",
            "value"
          ],
          "properties": {
            "key": {
              "type": "string"
            },
            "value": {
              "type": "string"
            }
          }
        },
        "Binary": {
          "description": "Binary is a wrapper around Vec<u8> to add base64 de/serialization with serde. It also adds some helper methods to help encode inline.\n\nThis is only needed as serde-json-{core,wasm} has a horrible encoding for Vec<u8>. See also <https://github.com/CosmWasm/cosmwasm/blob/main/docs/MESSAGE_TYPES.md>.",
          "type": "string"
        },
        "Event": {
          "description": "A full [*Cosmos SDK* event].\n\nThis version uses string attributes (similar to [*Cosmos SDK* StringEvent]), which then get magically converted to bytes for Tendermint somewhere between the Rust-Go interface, JSON deserialization and the `NewEvent` call in Cosmos SDK.\n\n[*Cosmos SDK* event]: https://docs.cosmos.network/main/core/events.html [*Cosmos SDK* StringEvent]: https://github.com/cosmos/cosmos-sdk/blob/v0.42.5/proto/cosmos/base/abci/v1beta1/abci.proto#L56-L70",
          "type": "object",
          "required": [
            "attributes",
            "type"
          ],
          "properties": {
            "attributes": {
              "description": "The attributes to be included in the event.\n\nYou can learn more about these from [*Cosmos SDK* docs].\n\n[*Cosmos SDK* docs]: https://docs.cosmos.network/main/core/events.html",
              "type": "array",
              "items": {
                "$ref": "#/definitions/Attribute"
              }
            },
            "type": {
              "description": "The event type. This is renamed to \"ty\" because \"type\" is reserved in Rust. This sucks, we know.",
              "type": "string"
            }
          }
        },
        "SubMsgResponse": {
          "description": "The information we get back from a successful sub message execution, with full Cosmos SDK events.",
          "type": "object",
          "required": [
            "events"
          ],
          "properties": {
            "data": {
              "anyOf": [
                {
                  "$ref": "#/definitions/Binary"
                },
                {
                  "type": "null"
                }
              ]
            },
            "events": {
              "type": "array",
              "items": {
                "$ref": "#/definitions/Event"
              }
            }
          }
        },
        "SubMsgResult": {
          "description": "This is the result type that is returned from a sub message execution.\n\nWe use a custom type here instead of Rust's Result because we want to be able to define the serialization, which is a public interface. Every language that compiles to Wasm and runs in the ComsWasm VM needs to create the same JSON representation.\n\nUntil version 1.0.0-beta5, `ContractResult<SubMsgResponse>` was used instead of this type. Once serialized, the two types are the same. However, in the Rust type system we want different types for clarity and documenation reasons.\n\n# Examples\n\nSuccess:\n\n``` # use cosmwasm_std::{to_vec, Binary, Event, SubMsgResponse, SubMsgResult}; let response = SubMsgResponse { data: Some(Binary::from_base64(\"MTIzCg==\").unwrap()), events: vec![Event::new(\"wasm\").add_attribute(\"fo\", \"ba\")], }; let result: SubMsgResult = SubMsgResult::Ok(response); assert_eq!(to_vec(&result).unwrap(), br#\"{\"ok\":{\"events\":[{\"type\":\"wasm\",\"attributes\":[{\"key\":\"fo\",\"value\":\"ba\"}]}],\"data\":\"MTIzCg==\"}}\"#); ```\n\nFailure:\n\n``` # use cosmwasm_std::{to_vec, SubMsgResult, Response}; let error_msg = String::from(\"Something went wrong\"); let result = SubMsgResult::Err(error_msg); assert_eq!(to_vec(&result).unwrap(), br#\"{\"error\":\"Something went wrong\"}\"#); ```",
          "oneOf": [
            {
              "type": "object",
              "required": [
                "ok"
              ],
              "properties": {
                "ok": {
                  "$ref": "#/definitions/SubMsgResponse"
                }
              },
              "additionalProperties": false
            },
            {
              "description": "An error type that every custom error created by contract developers can be converted to. This could potientially have more structure, but String is the easiest.",
              "type": "object",
              "required": [
                "error"
              ],
              "properties": {
                "error": {
                  "type": "string"
                }
              },
              "additionalProperties": false
            }
          ]
        }
      }
    }
  }
}<|MERGE_RESOLUTION|>--- conflicted
+++ resolved
@@ -814,11 +814,7 @@
             "additionalProperties": false
           },
           {
-<<<<<<< HEAD
-            "description": "Instantiates a new contracts from previously uploaded Wasm code.\n\nThis is translated to a [MsgInstantiateContract](https://github.com/Finschia/finschia-sdk/blob/v0.46.0/proto/cosmwasm/wasm/v1/tx.proto#L45-L62). `sender` is automatically filled with the current contract's address.",
-=======
-            "description": "Instantiates a new contracts from previously uploaded Wasm code.\n\nThe contract address is non-predictable. But it is guaranteed that when emitting the same Instantiate message multiple times, multiple instances on different addresses will be generated. See also Instantiate2.\n\nThis is translated to a [MsgInstantiateContract](https://github.com/CosmWasm/wasmd/blob/v0.29.2/proto/cosmwasm/wasm/v1/tx.proto#L53-L71). `sender` is automatically filled with the current contract's address.",
->>>>>>> f11b456d
+            "description": "Instantiates a new contracts from previously uploaded Wasm code.\n\nThe contract address is non-predictable. But it is guaranteed that when emitting the same Instantiate message multiple times, multiple instances on different addresses will be generated. See also Instantiate2.\n\nThis is translated to a [MsgInstantiateContract](https://github.com/Finschia/finschia-sdk/blob/v0.46.0/proto/cosmwasm/wasm/v1/tx.proto#L45-L62). `sender` is automatically filled with the current contract's address.",
             "type": "object",
             "required": [
               "instantiate"
@@ -868,9 +864,6 @@
             "additionalProperties": false
           },
           {
-<<<<<<< HEAD
-            "description": "Migrates a given contracts to use new wasm code. Passes a MigrateMsg to allow us to customize behavior.\n\nOnly the contract admin (as defined in wasmd), if any, is able to make this call.\n\nThis is translated to a [MsgMigrateContract](https://github.com/Finschia/finschia-sdk/blob/v0.46.0/proto/cosmwasm/wasm/v1/tx.proto#L90-L100). `sender` is automatically filled with the current contract's address.",
-=======
             "description": "Instantiates a new contracts from previously uploaded Wasm code using a predictable address derivation algorithm implemented in [`cosmwasm_std::instantiate2_address`].\n\nThis is translated to a [MsgInstantiateContract2](https://github.com/CosmWasm/wasmd/blob/v0.29.2/proto/cosmwasm/wasm/v1/tx.proto#L73-L96). `sender` is automatically filled with the current contract's address. `fix_msg` is automatically set to false.",
             "type": "object",
             "required": [
@@ -925,8 +918,7 @@
             "additionalProperties": false
           },
           {
-            "description": "Migrates a given contracts to use new wasm code. Passes a MigrateMsg to allow us to customize behavior.\n\nOnly the contract admin (as defined in wasmd), if any, is able to make this call.\n\nThis is translated to a [MsgMigrateContract](https://github.com/CosmWasm/wasmd/blob/v0.14.0/x/wasm/internal/types/tx.proto#L86-L96). `sender` is automatically filled with the current contract's address.",
->>>>>>> f11b456d
+            "description": "Migrates a given contracts to use new wasm code. Passes a MigrateMsg to allow us to customize behavior.\n\nOnly the contract admin (as defined in wasmd), if any, is able to make this call.\n\nThis is translated to a [MsgMigrateContract](https://github.com/Finschia/finschia-sdk/blob/v0.46.0/proto/cosmwasm/wasm/v1/tx.proto#L90-L100). `sender` is automatically filled with the current contract's address.",
             "type": "object",
             "required": [
               "migrate"
