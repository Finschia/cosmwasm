{
  "$schema": "http://json-schema.org/draft-07/schema#",
  "title": "ExecuteMsg",
  "anyOf": [
    {
      "type": "object",
      "required": [
        "reflect_msg"
      ],
      "properties": {
        "reflect_msg": {
          "type": "object",
          "required": [
            "msgs"
          ],
          "properties": {
            "msgs": {
              "type": "array",
              "items": {
                "$ref": "#/definitions/CosmosMsg_for_CustomMsg"
              }
            }
          }
        }
      },
      "additionalProperties": false
    },
    {
      "type": "object",
      "required": [
        "reflect_sub_call"
      ],
      "properties": {
        "reflect_sub_call": {
          "type": "object",
          "required": [
            "msgs"
          ],
          "properties": {
            "msgs": {
              "type": "array",
              "items": {
                "$ref": "#/definitions/SubMsg_for_CustomMsg"
              }
            }
          }
        }
      },
      "additionalProperties": false
    },
    {
      "type": "object",
      "required": [
        "change_owner"
      ],
      "properties": {
        "change_owner": {
          "type": "object",
          "required": [
            "owner"
          ],
          "properties": {
            "owner": {
              "type": "string"
            }
          }
        }
      },
      "additionalProperties": false
    }
  ],
  "definitions": {
    "BankMsg": {
      "description": "The message types of the bank module.\n\nSee https://github.com/line/lfb-sdk/blob/main/proto/lfb/bank/v1beta1/tx.proto.",
      "anyOf": [
        {
          "description": "Sends native tokens from the contract to the given address.\n\nThis is translated to a MsgSend in https://github.com/line/lfb-sdk/blob/main/proto/lfb/bank/v1beta1/tx.proto. `from_address` is automatically filled with the current contract's address.",
          "type": "object",
          "required": [
            "send"
          ],
          "properties": {
            "send": {
              "type": "object",
              "required": [
                "amount",
                "to_address"
              ],
              "properties": {
                "amount": {
                  "type": "array",
                  "items": {
                    "$ref": "#/definitions/Coin"
                  }
                },
                "to_address": {
                  "type": "string"
                }
              }
            }
          },
          "additionalProperties": false
        },
        {
          "description": "This will burn the given coins from the contract's account. There is no Cosmos SDK message that performs this, but it can be done by calling the bank keeper. Important if a contract controls significant token supply that must be retired.",
          "type": "object",
          "required": [
            "burn"
          ],
          "properties": {
            "burn": {
              "type": "object",
              "required": [
                "amount"
              ],
              "properties": {
                "amount": {
                  "type": "array",
                  "items": {
                    "$ref": "#/definitions/Coin"
                  }
                }
              }
            }
          },
          "additionalProperties": false
        }
      ]
    },
    "Binary": {
      "description": "Binary is a wrapper around Vec<u8> to add base64 de/serialization with serde. It also adds some helper methods to help encode inline.\n\nThis is only needed as serde-json-{core,wasm} has a horrible encoding for Vec<u8>",
      "type": "string"
    },
    "Coin": {
      "type": "object",
      "required": [
        "amount",
        "denom"
      ],
      "properties": {
        "amount": {
          "$ref": "#/definitions/Uint128"
        },
        "denom": {
          "type": "string"
        }
      }
    },
    "CosmosMsg_for_CustomMsg": {
      "anyOf": [
        {
          "type": "object",
          "required": [
            "bank"
          ],
          "properties": {
            "bank": {
              "$ref": "#/definitions/BankMsg"
            }
          },
          "additionalProperties": false
        },
        {
          "type": "object",
          "required": [
            "custom"
          ],
          "properties": {
            "custom": {
              "$ref": "#/definitions/CustomMsg"
            }
          },
          "additionalProperties": false
        },
        {
          "type": "object",
          "required": [
            "staking"
          ],
          "properties": {
            "staking": {
              "$ref": "#/definitions/StakingMsg"
            }
          },
          "additionalProperties": false
        },
        {
          "type": "object",
          "required": [
            "distribution"
          ],
          "properties": {
            "distribution": {
              "$ref": "#/definitions/DistributionMsg"
            }
          },
          "additionalProperties": false
        },
        {
          "description": "A Stargate message encoded the same way as a protobof [Any](https://github.com/protocolbuffers/protobuf/blob/master/src/google/protobuf/any.proto). This is the same structure as messages in `TxBody` from [ADR-020](https://github.com/cosmos/cosmos-sdk/blob/master/docs/architecture/adr-020-protobuf-transaction-encoding.md)",
          "type": "object",
          "required": [
            "stargate"
          ],
          "properties": {
            "stargate": {
              "type": "object",
              "required": [
                "type_url",
                "value"
              ],
              "properties": {
                "type_url": {
                  "type": "string"
                },
                "value": {
                  "$ref": "#/definitions/Binary"
                }
              }
            }
          },
          "additionalProperties": false
        },
        {
          "type": "object",
          "required": [
            "ibc"
          ],
          "properties": {
            "ibc": {
              "$ref": "#/definitions/IbcMsg"
            }
          },
          "additionalProperties": false
        },
        {
          "type": "object",
          "required": [
            "wasm"
          ],
          "properties": {
            "wasm": {
              "$ref": "#/definitions/WasmMsg"
            }
          },
          "additionalProperties": false
        }
      ]
    },
    "CustomMsg": {
      "description": "CustomMsg is an override of CosmosMsg::Custom to show this works and can be extended in the contract",
      "anyOf": [
        {
          "type": "object",
          "required": [
            "debug"
          ],
          "properties": {
            "debug": {
              "type": "string"
            }
          },
          "additionalProperties": false
        },
        {
          "type": "object",
          "required": [
            "raw"
          ],
          "properties": {
            "raw": {
              "$ref": "#/definitions/Binary"
            }
          },
          "additionalProperties": false
        }
      ]
    },
    "DistributionMsg": {
      "description": "The message types of the distribution module.\n\nSee https://github.com/cosmos/cosmos-sdk/blob/v0.42.4/proto/cosmos/distribution/v1beta1/tx.proto",
      "anyOf": [
        {
          "description": "This is translated to a [MsgSetWithdrawAddress](https://github.com/cosmos/cosmos-sdk/blob/v0.42.4/proto/cosmos/distribution/v1beta1/tx.proto#L29-L37). `delegator_address` is automatically filled with the current contract's address.",
          "type": "object",
          "required": [
            "set_withdraw_address"
          ],
          "properties": {
            "set_withdraw_address": {
              "type": "object",
              "required": [
                "address"
              ],
              "properties": {
                "address": {
                  "description": "The `withdraw_address`",
                  "type": "string"
                }
              }
            }
          },
          "additionalProperties": false
        },
        {
          "description": "This is translated to a [[MsgWithdrawDelegatorReward](https://github.com/cosmos/cosmos-sdk/blob/v0.42.4/proto/cosmos/distribution/v1beta1/tx.proto#L42-L50). `delegator_address` is automatically filled with the current contract's address.",
          "type": "object",
          "required": [
            "withdraw_delegator_reward"
          ],
          "properties": {
            "withdraw_delegator_reward": {
              "type": "object",
              "required": [
                "validator"
              ],
              "properties": {
                "validator": {
                  "description": "The `validator_address`",
                  "type": "string"
                }
              }
            }
          },
          "additionalProperties": false
        }
      ]
    },
    "IbcMsg": {
      "description": "These are messages in the IBC lifecycle. Only usable by IBC-enabled contracts (contracts that directly speak the IBC protocol via 6 entry points)",
      "anyOf": [
        {
          "description": "Sends bank tokens owned by the contract to the given address on another chain. The channel must already be established between the ibctransfer module on this chain and a matching module on the remote chain. We cannot select the port_id, this is whatever the local chain has bound the ibctransfer module to.",
          "type": "object",
          "required": [
            "transfer"
          ],
          "properties": {
            "transfer": {
              "type": "object",
              "required": [
                "amount",
                "channel_id",
                "timeout",
                "to_address"
              ],
              "properties": {
                "amount": {
                  "description": "packet data only supports one coin https://github.com/cosmos/cosmos-sdk/blob/v0.40.0/proto/ibc/applications/transfer/v1/transfer.proto#L11-L20",
                  "allOf": [
                    {
                      "$ref": "#/definitions/Coin"
                    }
                  ]
                },
                "channel_id": {
                  "description": "exisiting channel to send the tokens over",
                  "type": "string"
                },
                "timeout": {
                  "description": "when packet times out, measured on remote chain",
                  "allOf": [
                    {
                      "$ref": "#/definitions/IbcTimeout"
                    }
                  ]
                },
                "to_address": {
                  "description": "address on the remote chain to receive these tokens",
                  "type": "string"
                }
              }
            }
          },
          "additionalProperties": false
        },
        {
          "description": "Sends an IBC packet with given data over the existing channel. Data should be encoded in a format defined by the channel version, and the module on the other side should know how to parse this.",
          "type": "object",
          "required": [
            "send_packet"
          ],
          "properties": {
            "send_packet": {
              "type": "object",
              "required": [
                "channel_id",
                "data",
                "timeout"
              ],
              "properties": {
                "channel_id": {
                  "type": "string"
                },
                "data": {
                  "$ref": "#/definitions/Binary"
                },
                "timeout": {
                  "description": "when packet times out, measured on remote chain",
                  "allOf": [
                    {
                      "$ref": "#/definitions/IbcTimeout"
                    }
                  ]
                }
              }
            }
          },
          "additionalProperties": false
        },
        {
          "description": "This will close an existing channel that is owned by this contract. Port is auto-assigned to the contract's IBC port",
          "type": "object",
          "required": [
            "close_channel"
          ],
          "properties": {
            "close_channel": {
              "type": "object",
              "required": [
                "channel_id"
              ],
              "properties": {
                "channel_id": {
                  "type": "string"
                }
              }
            }
          },
          "additionalProperties": false
        }
      ]
    },
    "IbcTimeout": {
      "description": "In IBC each package must set at least one type of timeout: the timestamp or the block height. Using this rather complex enum instead of two timeout fields we ensure that at least one timeout is set.",
      "type": "object",
      "properties": {
        "block": {
          "anyOf": [
            {
              "$ref": "#/definitions/IbcTimeoutBlock"
            },
            {
              "type": "null"
            }
          ]
        },
        "timestamp": {
          "anyOf": [
            {
              "$ref": "#/definitions/Timestamp"
            },
            {
              "type": "null"
            }
          ]
        }
      }
    },
    "IbcTimeoutBlock": {
      "description": "IBCTimeoutHeight Height is a monotonically increasing data type that can be compared against another Height for the purposes of updating and freezing clients. Ordering is (revision_number, timeout_height)",
      "type": "object",
      "required": [
        "height",
        "revision"
      ],
      "properties": {
        "height": {
          "description": "block height after which the packet times out. the height within the given revision",
          "type": "integer",
          "format": "uint64",
          "minimum": 0.0
        },
        "revision": {
          "description": "the version that the client is currently on (eg. after reseting the chain this could increment 1 as height drops to 0)",
          "type": "integer",
          "format": "uint64",
          "minimum": 0.0
        }
      }
    },
    "ReplyOn": {
      "description": "Use this to define when the contract gets a response callback. If you only need it for errors or success you can select just those in order to save gas.",
      "type": "string",
      "enum": [
        "always",
        "error",
        "success"
      ]
    },
    "StakingMsg": {
      "description": "The message types of the staking module.\n\nSee https://github.com/line/lfb-sdk/blob/main/proto/lfb/staking/v1beta1/tx.proto.",
      "anyOf": [
        {
          "description": "This is translated to a MsgDelegate in https://github.com/line/lfb-sdk/blob/main/proto/lfb/staking/v1beta1/tx.proto. `delegator_address` is automatically filled with the current contract's address.",
          "type": "object",
          "required": [
            "delegate"
          ],
          "properties": {
            "delegate": {
              "type": "object",
              "required": [
                "amount",
                "validator"
              ],
              "properties": {
                "amount": {
                  "$ref": "#/definitions/Coin"
                },
                "validator": {
                  "type": "string"
                }
              }
            }
          },
          "additionalProperties": false
        },
        {
          "description": "This is translated to a MsgUndelegate in https://github.com/line/lfb-sdk/blob/main/proto/lfb/staking/v1beta1/tx.proto. `delegator_address` is automatically filled with the current contract's address.",
          "type": "object",
          "required": [
            "undelegate"
          ],
          "properties": {
            "undelegate": {
              "type": "object",
              "required": [
                "amount",
                "validator"
              ],
              "properties": {
                "amount": {
                  "$ref": "#/definitions/Coin"
                },
                "validator": {
<<<<<<< HEAD
                  "type": "string"
=======
                  "$ref": "#/definitions/HumanAddr"
                }
              }
            }
          }
        },
        {
          "description": "This is translated to a MsgSetWithdrawAddress in https://github.com/line/lfb-sdk/blob/main/proto/lfb/distribution/v1beta1/tx.proto. followed by a MsgWithdrawDelegatorReward in https://github.com/line/lfb-sdk/blob/main/proto/lfb/distribution/v1beta1/tx.proto. `delegator_address` is automatically filled with the current contract's address.",
          "type": "object",
          "required": [
            "withdraw"
          ],
          "properties": {
            "withdraw": {
              "type": "object",
              "required": [
                "validator"
              ],
              "properties": {
                "recipient": {
                  "description": "this is the \"withdraw address\", the one that should receive the rewards if None, then use delegator address",
                  "anyOf": [
                    {
                      "$ref": "#/definitions/HumanAddr"
                    },
                    {
                      "type": "null"
                    }
                  ]
                },
                "validator": {
                  "$ref": "#/definitions/HumanAddr"
>>>>>>> fbeca5d7
                }
              }
            }
          },
          "additionalProperties": false
        },
        {
          "description": "This is translated to a MsgBeginRedelegate in https://github.com/line/lfb-sdk/blob/main/proto/lfb/staking/v1beta1/tx.proto. `delegator_address` is automatically filled with the current contract's address.",
          "type": "object",
          "required": [
            "redelegate"
          ],
          "properties": {
            "redelegate": {
              "type": "object",
              "required": [
                "amount",
                "dst_validator",
                "src_validator"
              ],
              "properties": {
                "amount": {
                  "$ref": "#/definitions/Coin"
                },
                "dst_validator": {
                  "type": "string"
                },
                "src_validator": {
                  "type": "string"
                }
              }
            }
          },
          "additionalProperties": false
        }
      ]
    },
    "SubMsg_for_CustomMsg": {
      "description": "A sub-message that will guarantee a subcall_response callback on success or error Note on error the subcall will revert any partial state changes due to this message, but not revert any state changes in the calling contract (that must be done in the subcall_response entry point)",
      "type": "object",
      "required": [
        "id",
        "msg",
        "reply_on"
      ],
      "properties": {
        "gas_limit": {
          "type": [
            "integer",
            "null"
          ],
          "format": "uint64",
          "minimum": 0.0
        },
        "id": {
          "type": "integer",
          "format": "uint64",
          "minimum": 0.0
        },
        "msg": {
          "$ref": "#/definitions/CosmosMsg_for_CustomMsg"
        },
        "reply_on": {
          "$ref": "#/definitions/ReplyOn"
        }
      }
    },
    "Timestamp": {
      "description": "A point in time in nanosecond precision.\n\nThis type can represent times from 1970-01-01T00:00:00Z to 2554-07-21T23:34:33Z.",
      "allOf": [
        {
          "$ref": "#/definitions/Uint64"
        }
      ]
    },
    "Uint128": {
      "description": "A thin wrapper around u128 that is using strings for JSON encoding/decoding, such that the full u128 range can be used for clients that convert JSON numbers to floats, like JavaScript and jq.\n\n# Examples\n\nUse `from` to create instances of this and `u128` to get the value out:\n\n``` # use cosmwasm_std::Uint128; let a = Uint128::from(123u128); assert_eq!(a.u128(), 123);\n\nlet b = Uint128::from(42u64); assert_eq!(b.u128(), 42);\n\nlet c = Uint128::from(70u32); assert_eq!(c.u128(), 70); ```",
      "type": "string"
    },
    "Uint64": {
      "description": "A thin wrapper around u64 that is using strings for JSON encoding/decoding, such that the full u64 range can be used for clients that convert JSON numbers to floats, like JavaScript and jq.\n\n# Examples\n\nUse `from` to create instances of this and `u64` to get the value out:\n\n``` # use cosmwasm_std::Uint64; let a = Uint64::from(42u64); assert_eq!(a.u64(), 42);\n\nlet b = Uint64::from(70u32); assert_eq!(b.u64(), 70); ```",
      "type": "string"
    },
    "WasmMsg": {
      "description": "The message types of the wasm module.\n\nSee https://github.com/line/lfb-sdk/blob/main/x/wasm/internal/types/tx.proto.",
      "anyOf": [
        {
          "description": "Dispatches a call to another contract at a known address (with known ABI).\n\nThis is translated to a MsgExecuteContract in https://github.com/line/lfb-sdk/blob/main/x/wasm/internal/types/tx.proto. `sender` is automatically filled with the current contract's address.",
          "type": "object",
          "required": [
            "execute"
          ],
          "properties": {
            "execute": {
              "type": "object",
              "required": [
                "contract_addr",
                "msg",
                "send"
              ],
              "properties": {
                "contract_addr": {
                  "type": "string"
                },
                "msg": {
                  "description": "msg is the json-encoded ExecuteMsg struct (as raw Binary)",
                  "allOf": [
                    {
                      "$ref": "#/definitions/Binary"
                    }
                  ]
                },
                "send": {
                  "type": "array",
                  "items": {
                    "$ref": "#/definitions/Coin"
                  }
                }
              }
            }
          },
          "additionalProperties": false
        },
        {
<<<<<<< HEAD
          "description": "Instantiates a new contracts from previously uploaded Wasm code.\n\nThis is translated to a [MsgInstantiateContract](https://github.com/CosmWasm/wasmd/blob/v0.16.0-alpha1/x/wasm/internal/types/tx.proto#L47-L61). `sender` is automatically filled with the current contract's address.",
=======
          "description": "Instantiates a new contracts from previously uploaded Wasm code.\n\nThis is translated to a MsgInstantiateContract in https://github.com/line/lfb-sdk/blob/main/x/wasm/internal/types/tx.proto. `sender` is automatically filled with the current contract's address.",
>>>>>>> fbeca5d7
          "type": "object",
          "required": [
            "instantiate"
          ],
          "properties": {
            "instantiate": {
              "type": "object",
              "required": [
                "code_id",
                "label",
                "msg",
                "send"
              ],
              "properties": {
                "admin": {
                  "type": [
                    "string",
                    "null"
                  ]
                },
                "code_id": {
                  "type": "integer",
                  "format": "uint64",
                  "minimum": 0.0
                },
                "label": {
                  "description": "A human-readbale label for the contract",
                  "type": "string"
                },
                "msg": {
                  "description": "msg is the JSON-encoded InstantiateMsg struct (as raw Binary)",
                  "allOf": [
                    {
                      "$ref": "#/definitions/Binary"
                    }
                  ]
                },
                "send": {
                  "type": "array",
                  "items": {
                    "$ref": "#/definitions/Coin"
                  }
                }
              }
            }
          },
          "additionalProperties": false
        },
        {
          "description": "Migrates a given contracts to use new wasm code. Passes a MigrateMsg to allow us to customize behavior.\n\nOnly the contract admin (as defined in wasmd), if any, is able to make this call.\n\nThis is translated to a MsgMigrateContract in https://github.com/line/lfb-sdk/blob/main/x/wasm/internal/types/tx.proto. `sender` is automatically filled with the current contract's address.",
          "type": "object",
          "required": [
            "migrate"
          ],
          "properties": {
            "migrate": {
              "type": "object",
              "required": [
                "contract_addr",
                "msg",
                "new_code_id"
              ],
              "properties": {
                "contract_addr": {
                  "type": "string"
                },
                "msg": {
                  "description": "msg is the json-encoded MigrateMsg struct that will be passed to the new code",
                  "allOf": [
                    {
                      "$ref": "#/definitions/Binary"
                    }
                  ]
                },
                "new_code_id": {
                  "description": "the code_id of the new logic to place in the given contract",
                  "type": "integer",
                  "format": "uint64",
                  "minimum": 0.0
                }
              }
            }
          },
          "additionalProperties": false
        },
        {
          "description": "Sets a new admin (for migrate) on the given contract. Fails if this contract is not currently admin of the target contract.",
          "type": "object",
          "required": [
            "update_admin"
          ],
          "properties": {
            "update_admin": {
              "type": "object",
              "required": [
                "admin",
                "contract_addr"
              ],
              "properties": {
                "admin": {
                  "type": "string"
                },
                "contract_addr": {
                  "type": "string"
                }
              }
            }
          },
          "additionalProperties": false
        },
        {
          "description": "Clears the admin on the given contract, so no more migration possible. Fails if this contract is not currently admin of the target contract.",
          "type": "object",
          "required": [
            "clear_admin"
          ],
          "properties": {
            "clear_admin": {
              "type": "object",
              "required": [
                "contract_addr"
              ],
              "properties": {
                "contract_addr": {
                  "type": "string"
                }
              }
            }
          },
          "additionalProperties": false
        }
      ]
    }
  }
}<|MERGE_RESOLUTION|>--- conflicted
+++ resolved
@@ -533,42 +533,7 @@
                   "$ref": "#/definitions/Coin"
                 },
                 "validator": {
-<<<<<<< HEAD
-                  "type": "string"
-=======
-                  "$ref": "#/definitions/HumanAddr"
-                }
-              }
-            }
-          }
-        },
-        {
-          "description": "This is translated to a MsgSetWithdrawAddress in https://github.com/line/lfb-sdk/blob/main/proto/lfb/distribution/v1beta1/tx.proto. followed by a MsgWithdrawDelegatorReward in https://github.com/line/lfb-sdk/blob/main/proto/lfb/distribution/v1beta1/tx.proto. `delegator_address` is automatically filled with the current contract's address.",
-          "type": "object",
-          "required": [
-            "withdraw"
-          ],
-          "properties": {
-            "withdraw": {
-              "type": "object",
-              "required": [
-                "validator"
-              ],
-              "properties": {
-                "recipient": {
-                  "description": "this is the \"withdraw address\", the one that should receive the rewards if None, then use delegator address",
-                  "anyOf": [
-                    {
-                      "$ref": "#/definitions/HumanAddr"
-                    },
-                    {
-                      "type": "null"
-                    }
-                  ]
-                },
-                "validator": {
-                  "$ref": "#/definitions/HumanAddr"
->>>>>>> fbeca5d7
+                  "type": "string"
                 }
               }
             }
@@ -693,11 +658,7 @@
           "additionalProperties": false
         },
         {
-<<<<<<< HEAD
-          "description": "Instantiates a new contracts from previously uploaded Wasm code.\n\nThis is translated to a [MsgInstantiateContract](https://github.com/CosmWasm/wasmd/blob/v0.16.0-alpha1/x/wasm/internal/types/tx.proto#L47-L61). `sender` is automatically filled with the current contract's address.",
-=======
           "description": "Instantiates a new contracts from previously uploaded Wasm code.\n\nThis is translated to a MsgInstantiateContract in https://github.com/line/lfb-sdk/blob/main/x/wasm/internal/types/tx.proto. `sender` is automatically filled with the current contract's address.",
->>>>>>> fbeca5d7
           "type": "object",
           "required": [
             "instantiate"
