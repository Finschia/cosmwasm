[package]
name = "dynamic-caller-contract"
version = "0.1.0"
authors = ["Jiyong Ha <jiyong.ha@linecorp.com>"]
edition = "2018"

# See more keys and their definitions at https://doc.rust-lang.org/cargo/reference/manifest.html

[lib]
crate-type = ["cdylib", "rlib"]

[profile.release]
opt-level = 3
debug = false
rpath = false
lto = true
debug-assertions = false
codegen-units = 1
panic = 'abort'
incremental = false
overflow-checks = true

[features]
# for more explicit tests, cargo test --features=backtraces
backtraces = ["cosmwasm-std/backtraces"]

[dependencies]
cosmwasm-std = { path = "../../packages/std", features = ["iterator"] }
cosmwasm-storage = { path = "../../packages/storage", features = ["iterator"] }
schemars = "0.8.1"
serde = { version = "1.0.125", default-features = false, features = ["derive"] }
thiserror = { version = "1.0.24" }
<<<<<<< HEAD
wasmer-types = { version = "2.3.0", features = ["enable-serde"] }
=======
wasmer-types = { version = "2.2.1", features = ["enable-serde"] }
serde_json = "1.0"
>>>>>>> fc54ae14

[dev-dependencies]
cosmwasm-schema = { path = "../../packages/schema" }
cosmwasm-vm = { path = "../../packages/vm", default-features = false, features = ["iterator"] }
wasmer = { version = "=2.3.0", default-features = false, features = ["cranelift", "universal", "singlepass"] }
wasmer-types = "=2.3.0"<|MERGE_RESOLUTION|>--- conflicted
+++ resolved
@@ -30,12 +30,8 @@
 schemars = "0.8.1"
 serde = { version = "1.0.125", default-features = false, features = ["derive"] }
 thiserror = { version = "1.0.24" }
-<<<<<<< HEAD
 wasmer-types = { version = "2.3.0", features = ["enable-serde"] }
-=======
-wasmer-types = { version = "2.2.1", features = ["enable-serde"] }
 serde_json = "1.0"
->>>>>>> fc54ae14
 
 [dev-dependencies]
 cosmwasm-schema = { path = "../../packages/schema" }
