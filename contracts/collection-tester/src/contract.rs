use std::convert::TryFrom;
use std::str::FromStr;

use cosmwasm_std::{
    attr, to_binary, Binary, CosmosMsg, Deps, DepsMut, Env, HandleResponse, HandleResult,
    HumanAddr, InitResponse, MessageInfo, StdResult, Uint128,
};

use cosmwasm_ext::{
    Change, Coin, Collection, CollectionMsg, CollectionPerm, CollectionRoute,
    LinkCollectionQuerier, LinkMsgWrapper, MintNFTParam, Module, MsgData, Response, Target,
};

use crate::msg::{HandleMsg, InitMsg, QueryMsg};
use crate::state::{config, State};

pub fn init(deps: DepsMut, _env: Env, info: MessageInfo, _msg: InitMsg) -> StdResult<InitResponse> {
    let state = State {
        owner: deps.api.canonical_address(&info.sender)?,
    };

    config(deps.storage).save(&state)?;

    Ok(InitResponse::default())
}

pub fn handle(
    deps: DepsMut,
    env: Env,
    info: MessageInfo,
    msg: HandleMsg,
) -> HandleResult<LinkMsgWrapper<CollectionRoute, CollectionMsg>> {
    match msg {
        HandleMsg::Create {
            owner,
            name,
            meta,
            base_img_uri,
        } => try_create(deps, env, info, owner, name, meta, base_img_uri),
        HandleMsg::IssueNft {
            owner,
            contract_id,
            name,
            meta,
        } => try_issue_nft(deps, env, info, owner, contract_id, name, meta),
        HandleMsg::IssueFt {
            owner,
            contract_id,
            to,
            name,
            meta,
            amount,
            mintable,
            decimals,
        } => try_issue_ft(
            deps,
            env,
            info,
            owner,
            contract_id,
            to,
            name,
            meta,
            amount,
            mintable,
            decimals,
        ),
        HandleMsg::MintNft {
            from,
            contract_id,
            to,
            token_types,
        } => try_mint_nft(deps, env, info, from, contract_id, to, token_types),
        HandleMsg::MintFt {
            from,
            contract_id,
            to,
            tokens,
        } => try_mint_ft(deps, env, info, from, contract_id, to, tokens),
        HandleMsg::BurnNft {
            from,
            contract_id,
            token_id,
        } => try_burn_nft(deps, env, info, from, contract_id, token_id),
        HandleMsg::BurnNftFrom {
            proxy,
            contract_id,
            from,
            token_ids,
        } => try_burn_nft_from(deps, env, info, proxy, contract_id, from, token_ids),
        HandleMsg::BurnFt {
            from,
            contract_id,
            amounts,
        } => try_burn_ft(deps, env, info, from, contract_id, amounts),
        HandleMsg::BurnFtFrom {
            proxy,
            contract_id,
            from,
            amounts,
        } => try_burn_ft_from(deps, env, info, proxy, contract_id, from, amounts),
        HandleMsg::TransferNft {
            from,
            contract_id,
            to,
            token_ids,
        } => try_transfer_nft(deps, env, info, from, contract_id, to, token_ids),
        HandleMsg::TransferNftFrom {
            proxy,
            contract_id,
            from,
            to,
            token_ids,
        } => try_transfer_nft_from(deps, env, info, proxy, contract_id, from, to, token_ids),
        HandleMsg::TransferFt {
            from,
            contract_id,
            to,
            tokens,
        } => try_transfer_ft(deps, env, info, from, contract_id, to, tokens),
        HandleMsg::TransferFtFrom {
            proxy,
            contract_id,
            from,
            to,
            tokens,
        } => try_transfer_ft_from(deps, env, info, proxy, contract_id, from, to, tokens),
        HandleMsg::Modify {
            owner,
            contract_id,
            token_type,
            token_index,
            key,
            value,
        } => try_modify(
            deps,
            env,
            info,
            owner,
            contract_id,
            token_type,
            token_index,
            key,
            value,
        ),
        HandleMsg::Approve {
            approver,
            contract_id,
            proxy,
        } => try_approve(deps, env, info, approver, contract_id, proxy),
        HandleMsg::Disapprove {
            approver,
            contract_id,
            proxy,
        } => try_disapprove(deps, env, info, approver, contract_id, proxy),
        HandleMsg::GrantPerm {
            from,
            contract_id,
            to,
            permission,
        } => try_grant_perm(deps, env, info, from, contract_id, to, permission),
        HandleMsg::RevokePerm {
            from,
            contract_id,
            permission,
        } => try_revoke_perm(deps, env, info, from, contract_id, permission),
        HandleMsg::Attach {
            from,
            contract_id,
            to_token_id,
            token_id,
        } => try_attach(deps, env, info, from, contract_id, to_token_id, token_id),
        HandleMsg::Detach {
            from,
            contract_id,
            token_id,
        } => try_detach(deps, env, info, from, contract_id, token_id),
        HandleMsg::AttachFrom {
            proxy,
            contract_id,
            from,
            to_token_id,
            token_id,
        } => try_attach_from(
            deps,
            env,
            info,
            proxy,
            contract_id,
            from,
            to_token_id,
            token_id,
        ),
        HandleMsg::DetachFrom {
            proxy,
            contract_id,
            from,
            token_id,
        } => try_detach_from(deps, env, info, proxy, contract_id, from, token_id),
    }
}

pub fn query(deps: Deps, env: Env, msg: QueryMsg) -> StdResult<Binary> {
    match msg {
        QueryMsg::GetCollection { contract_id } => query_collection(deps, env, contract_id),
        QueryMsg::GetBalance {
            contract_id,
            token_id,
            addr,
        } => query_balance(deps, env, contract_id, token_id, addr),
        QueryMsg::GetTokenType {
            contract_id,
            token_id,
        } => query_token_type(deps, env, contract_id, token_id),
        QueryMsg::GetTokenTypes { contract_id } => query_token_types(deps, env, contract_id),
        QueryMsg::GetToken {
            contract_id,
            token_id,
<<<<<<< HEAD
        } => query_token(deps, env, contract_id, token_id),
        QueryMsg::GetTokens { contract_id } => query_tokens(deps, env, contract_id),
        QueryMsg::GetNft {
            contract_id,
            token_id,
            target,
        } => query_nft(deps, env, contract_id, token_id, target),
=======
        } => query_token(deps, contract_id, token_id),
        QueryMsg::GetTokens { contract_id } => query_tokens(deps, contract_id),
        QueryMsg::GetNftCount {
            contract_id,
            token_id,
            target,
        } => query_nft_count(deps, contract_id, token_id, target),
>>>>>>> 5a5c7840
        QueryMsg::GetTotal {
            contract_id,
            token_id,
            target,
        } => query_total(deps, env, contract_id, token_id, target),
        QueryMsg::GetRootOrParentOrChildren {
            contract_id,
            token_id,
            target,
        } => query_root_or_parent_or_children(deps, env, contract_id, token_id, target),
        QueryMsg::GetPerms { contract_id, addr } => query_perms(deps, env, contract_id, addr),
        QueryMsg::GetApproved {
            contract_id,
            proxy,
            approver,
<<<<<<< HEAD
        } => query_approved(deps, env, contract_id, proxy, approver),
=======
        } => query_is_approved(deps, contract_id, proxy, approver),
        QueryMsg::GetApprovers { proxy, contract_id } => query_approvers(deps, proxy, contract_id),
>>>>>>> 5a5c7840
    }
}

pub fn try_create(
    _deps: DepsMut,
    _env: Env,
    _info: MessageInfo,
    owner: HumanAddr,
    name: String,
    meta: String,
    base_img_uri: String,
) -> HandleResult<LinkMsgWrapper<CollectionRoute, CollectionMsg>> {
    // Some kind of logic.

    let msg: CosmosMsg<LinkMsgWrapper<CollectionRoute, CollectionMsg>> =
        LinkMsgWrapper::<CollectionRoute, CollectionMsg> {
            module: Module::Collectionencode,
            msg_data: MsgData {
                route: CollectionRoute::Create,
                data: CollectionMsg::Create {
                    owner,
                    name,
                    meta,
                    base_img_uri,
                },
            },
        }
        .into();

    let res = HandleResponse {
        messages: vec![msg],
        attributes: vec![attr("action", "create")],
        data: None,
    };
    Ok(res)
}

pub fn try_issue_nft(
    _deps: DepsMut,
    _env: Env,
    _info: MessageInfo,
    owner: HumanAddr,
    contract_id: String,
    name: String,
    meta: String,
) -> HandleResult<LinkMsgWrapper<CollectionRoute, CollectionMsg>> {
    // Some kind of logic.

    let msg: CosmosMsg<LinkMsgWrapper<CollectionRoute, CollectionMsg>> =
        LinkMsgWrapper::<CollectionRoute, CollectionMsg> {
            module: Module::Collectionencode,
            msg_data: MsgData {
                route: CollectionRoute::IssueNft,
                data: CollectionMsg::IssueNft {
                    owner,
                    contract_id,
                    name,
                    meta,
                },
            },
        }
        .into();

    let res = HandleResponse {
        messages: vec![msg],
        attributes: vec![attr("action", "issue_nft")],
        data: None,
    };
    Ok(res)
}

#[allow(clippy::too_many_arguments)]
pub fn try_issue_ft(
    _deps: DepsMut,
    _env: Env,
    _info: MessageInfo,
    owner: HumanAddr,
    contract_id: String,
    to: HumanAddr,
    name: String,
    meta: String,
    amount: Uint128,
    mintable: bool,
    decimals: Uint128,
) -> HandleResult<LinkMsgWrapper<CollectionRoute, CollectionMsg>> {
    let msg: CosmosMsg<LinkMsgWrapper<CollectionRoute, CollectionMsg>> =
        LinkMsgWrapper::<CollectionRoute, CollectionMsg> {
            module: Module::Collectionencode,
            msg_data: MsgData {
                route: CollectionRoute::IssueFt,
                data: CollectionMsg::IssueFt {
                    owner,
                    contract_id,
                    to,
                    name,
                    meta,
                    amount,
                    mintable,
                    decimals,
                },
            },
        }
        .into();

    let res = HandleResponse {
        messages: vec![msg],
        attributes: vec![attr("action", "issue_ft")],
        data: None,
    };
    Ok(res)
}

pub fn try_mint_nft(
    _deps: DepsMut,
    _env: Env,
    _info: MessageInfo,
    from: HumanAddr,
    contract_id: String,
    to: HumanAddr,
    token_types: Vec<String>,
) -> HandleResult<LinkMsgWrapper<CollectionRoute, CollectionMsg>> {
    let mut params: Vec<MintNFTParam> = vec![];
    for (i, _) in token_types.iter().enumerate() {
        let mint_nft_param = MintNFTParam::new(
            "nft-".to_string() + &(i.to_string()),
            "".to_string(),
            token_types[i].clone(),
        );
        params.push(mint_nft_param)
    }

    let msg: CosmosMsg<LinkMsgWrapper<CollectionRoute, CollectionMsg>> =
        LinkMsgWrapper::<CollectionRoute, CollectionMsg> {
            module: Module::Collectionencode,
            msg_data: MsgData {
                route: CollectionRoute::MintNft,
                data: CollectionMsg::MintNft {
                    from,
                    contract_id,
                    to,
                    params,
                },
            },
        }
        .into();

    let res = HandleResponse {
        messages: vec![msg],
        attributes: vec![attr("action", "mint_nft")],
        data: None,
    };
    Ok(res)
}

pub fn try_mint_ft(
    _deps: DepsMut,
    _env: Env,
    _info: MessageInfo,
    from: HumanAddr,
    contract_id: String,
    to: HumanAddr,
    tokens: Vec<String>,
) -> HandleResult<LinkMsgWrapper<CollectionRoute, CollectionMsg>> {
    let mut amount: Vec<Coin> = vec![];
    tokens.iter().for_each(|token| {
        let v: Vec<&str> = (token).split(':').collect();
        let coin = Coin::new(v[1].to_string(), Uint128::try_from(v[0]).unwrap());
        amount.push(coin);
    });

    let msg: CosmosMsg<LinkMsgWrapper<CollectionRoute, CollectionMsg>> =
        LinkMsgWrapper::<CollectionRoute, CollectionMsg> {
            module: Module::Collectionencode,
            msg_data: MsgData {
                route: CollectionRoute::MintFt,
                data: CollectionMsg::MintFt {
                    from,
                    contract_id,
                    to,
                    amount,
                },
            },
        }
        .into();

    let res = HandleResponse {
        messages: vec![msg],
        attributes: vec![attr("action", "mint_ft")],
        data: None,
    };
    Ok(res)
}

pub fn try_burn_nft(
    _deps: DepsMut,
    _env: Env,
    _info: MessageInfo,
    from: HumanAddr,
    contract_id: String,
    token_id: String,
) -> HandleResult<LinkMsgWrapper<CollectionRoute, CollectionMsg>> {
    let token_ids = vec![token_id];

    let msg: CosmosMsg<LinkMsgWrapper<CollectionRoute, CollectionMsg>> =
        LinkMsgWrapper::<CollectionRoute, CollectionMsg> {
            module: Module::Collectionencode,
            msg_data: MsgData {
                route: CollectionRoute::BurnNft,
                data: CollectionMsg::BurnNft {
                    from,
                    contract_id,
                    token_ids,
                },
            },
        }
        .into();

    let res = HandleResponse {
        messages: vec![msg],
        attributes: vec![attr("action", "burn_nft")],
        data: None,
    };
    Ok(res)
}

pub fn try_burn_nft_from(
    _deps: DepsMut,
    _env: Env,
    _info: MessageInfo,
    proxy: HumanAddr,
    contract_id: String,
    from: HumanAddr,
    token_ids: Vec<String>,
) -> HandleResult<LinkMsgWrapper<CollectionRoute, CollectionMsg>> {
    let msg: CosmosMsg<LinkMsgWrapper<CollectionRoute, CollectionMsg>> =
        LinkMsgWrapper::<CollectionRoute, CollectionMsg> {
            module: Module::Collectionencode,
            msg_data: MsgData {
                route: CollectionRoute::BurnNftFrom,
                data: CollectionMsg::BurnNftFrom {
                    proxy,
                    contract_id,
                    from,
                    token_ids,
                },
            },
        }
        .into();

    let res = HandleResponse {
        messages: vec![msg],
        attributes: vec![attr("action", "burn_nft_from")],
        data: None,
    };
    Ok(res)
}

pub fn try_burn_ft(
    _deps: DepsMut,
    _env: Env,
    _info: MessageInfo,
    from: HumanAddr,
    contract_id: String,
    tokens: Vec<String>,
) -> HandleResult<LinkMsgWrapper<CollectionRoute, CollectionMsg>> {
    let mut amount: Vec<Coin> = vec![];
    tokens.iter().for_each(|token| {
        let v: Vec<&str> = (token).split(':').collect();
        let coin = Coin::new(v[1].to_string(), Uint128::try_from(v[0]).unwrap());
        amount.push(coin);
    });

    let msg: CosmosMsg<LinkMsgWrapper<CollectionRoute, CollectionMsg>> =
        LinkMsgWrapper::<CollectionRoute, CollectionMsg> {
            module: Module::Collectionencode,
            msg_data: MsgData {
                route: CollectionRoute::BurnFt,
                data: CollectionMsg::BurnFt {
                    from,
                    contract_id,
                    amount,
                },
            },
        }
        .into();

    let res = HandleResponse {
        messages: vec![msg],
        attributes: vec![attr("action", "burn_nft")],
        data: None,
    };
    Ok(res)
}

pub fn try_burn_ft_from(
    _deps: DepsMut,
    _env: Env,
    _info: MessageInfo,
    proxy: HumanAddr,
    contract_id: String,
    from: HumanAddr,
    tokens: Vec<String>,
) -> HandleResult<LinkMsgWrapper<CollectionRoute, CollectionMsg>> {
    let mut amount: Vec<Coin> = vec![];
    tokens.iter().for_each(|token| {
        let v: Vec<&str> = (token).split(':').collect();
        let coin = Coin::new(v[1].to_string(), Uint128::try_from(v[0]).unwrap());
        amount.push(coin);
    });

    let msg: CosmosMsg<LinkMsgWrapper<CollectionRoute, CollectionMsg>> =
        LinkMsgWrapper::<CollectionRoute, CollectionMsg> {
            module: Module::Collectionencode,
            msg_data: MsgData {
                route: CollectionRoute::BurnFtFrom,
                data: CollectionMsg::BurnFtFrom {
                    proxy,
                    contract_id,
                    from,
                    amount,
                },
            },
        }
        .into();

    let res = HandleResponse {
        messages: vec![msg],
        attributes: vec![attr("action", "burn_nft_from")],
        data: None,
    };
    Ok(res)
}

pub fn try_transfer_nft(
    _deps: DepsMut,
    _env: Env,
    _info: MessageInfo,
    from: HumanAddr,
    contract_id: String,
    to: HumanAddr,
    token_ids: Vec<String>,
) -> HandleResult<LinkMsgWrapper<CollectionRoute, CollectionMsg>> {
    let msg: CosmosMsg<LinkMsgWrapper<CollectionRoute, CollectionMsg>> =
        LinkMsgWrapper::<CollectionRoute, CollectionMsg> {
            module: Module::Collectionencode,
            msg_data: MsgData {
                route: CollectionRoute::TransferNft,
                data: CollectionMsg::TransferNft {
                    from,
                    contract_id,
                    to,
                    token_ids,
                },
            },
        }
        .into();

    let res = HandleResponse {
        messages: vec![msg],
        attributes: vec![attr("action", "transfer_nft")],
        data: None,
    };
    Ok(res)
}

#[allow(clippy::too_many_arguments)]
pub fn try_transfer_nft_from(
    _deps: DepsMut,
    _env: Env,
    _info: MessageInfo,
    proxy: HumanAddr,
    contract_id: String,
    from: HumanAddr,
    to: HumanAddr,
    token_ids: Vec<String>,
) -> HandleResult<LinkMsgWrapper<CollectionRoute, CollectionMsg>> {
    let msg: CosmosMsg<LinkMsgWrapper<CollectionRoute, CollectionMsg>> =
        LinkMsgWrapper::<CollectionRoute, CollectionMsg> {
            module: Module::Collectionencode,
            msg_data: MsgData {
                route: CollectionRoute::TransferNftFrom,
                data: CollectionMsg::TransferNftFrom {
                    proxy,
                    contract_id,
                    from,
                    to,
                    token_ids,
                },
            },
        }
        .into();

    let res = HandleResponse {
        messages: vec![msg],
        attributes: vec![attr("action", "transfer_nft_from")],
        data: None,
    };
    Ok(res)
}

pub fn try_transfer_ft(
    _deps: DepsMut,
    _env: Env,
    _info: MessageInfo,
    from: HumanAddr,
    contract_id: String,
    to: HumanAddr,
    tokens: Vec<String>,
) -> HandleResult<LinkMsgWrapper<CollectionRoute, CollectionMsg>> {
    let mut amount: Vec<Coin> = vec![];
    tokens.iter().for_each(|token| {
        let v: Vec<&str> = (token).split(':').collect();
        let coin = Coin::new(v[1].to_string(), Uint128::try_from(v[0]).unwrap());
        amount.push(coin);
    });

    let msg: CosmosMsg<LinkMsgWrapper<CollectionRoute, CollectionMsg>> =
        LinkMsgWrapper::<CollectionRoute, CollectionMsg> {
            module: Module::Collectionencode,
            msg_data: MsgData {
                route: CollectionRoute::TransferFt,
                data: CollectionMsg::TransferFt {
                    from,
                    contract_id,
                    to,
                    amount,
                },
            },
        }
        .into();

    let res = HandleResponse {
        messages: vec![msg],
        attributes: vec![attr("action", "transfer_ft")],
        data: None,
    };
    Ok(res)
}

#[allow(clippy::too_many_arguments)]
pub fn try_transfer_ft_from(
    _deps: DepsMut,
    _env: Env,
    _info: MessageInfo,
    proxy: HumanAddr,
    contract_id: String,
    from: HumanAddr,
    to: HumanAddr,
    tokens: Vec<String>,
) -> HandleResult<LinkMsgWrapper<CollectionRoute, CollectionMsg>> {
    let mut amount: Vec<Coin> = vec![];
    tokens.iter().for_each(|token| {
        let v: Vec<&str> = (token).split(':').collect();
        let coin = Coin::new(v[1].to_string(), Uint128::try_from(v[0]).unwrap());
        amount.push(coin);
    });

    let msg: CosmosMsg<LinkMsgWrapper<CollectionRoute, CollectionMsg>> =
        LinkMsgWrapper::<CollectionRoute, CollectionMsg> {
            module: Module::Collectionencode,
            msg_data: MsgData {
                route: CollectionRoute::TransferFtFrom,
                data: CollectionMsg::TransferFtFrom {
                    proxy,
                    contract_id,
                    from,
                    to,
                    amount,
                },
            },
        }
        .into();

    let res = HandleResponse {
        messages: vec![msg],
        attributes: vec![attr("action", "transfer_ft_from")],
        data: None,
    };
    Ok(res)
}

#[allow(clippy::too_many_arguments)]
pub fn try_modify(
    _deps: DepsMut,
    _env: Env,
    _info: MessageInfo,
    owner: HumanAddr,
    contract_id: String,
    token_type: String,
    token_index: String,
    key: String,
    value: String,
) -> HandleResult<LinkMsgWrapper<CollectionRoute, CollectionMsg>> {
    let change = Change::new(key, value);
    let msg: CosmosMsg<LinkMsgWrapper<CollectionRoute, CollectionMsg>> =
        LinkMsgWrapper::<CollectionRoute, CollectionMsg> {
            module: Module::Collectionencode,
            msg_data: MsgData {
                route: CollectionRoute::Modify,
                data: CollectionMsg::Modify {
                    owner,
                    contract_id,
                    token_type,
                    token_index,
                    changes: vec![change],
                },
            },
        }
        .into();
    let res = HandleResponse {
        messages: vec![msg],
        attributes: vec![attr("action", "modify_collection")],
        data: None,
    };
    Ok(res)
}

pub fn try_approve(
    _deps: DepsMut,
    _env: Env,
    _info: MessageInfo,
    approver: HumanAddr,
    contract_id: String,
    proxy: HumanAddr,
) -> HandleResult<LinkMsgWrapper<CollectionRoute, CollectionMsg>> {
    let msg: CosmosMsg<LinkMsgWrapper<CollectionRoute, CollectionMsg>> =
        LinkMsgWrapper::<CollectionRoute, CollectionMsg> {
            module: Module::Collectionencode,
            msg_data: MsgData {
                route: CollectionRoute::Approve,
                data: CollectionMsg::Approve {
                    approver,
                    contract_id,
                    proxy,
                },
            },
        }
        .into();
    let res = HandleResponse {
        messages: vec![msg],
        attributes: vec![attr("action", "approve")],
        data: None,
    };
    Ok(res)
}

pub fn try_disapprove(
    _deps: DepsMut,
    _env: Env,
    _info: MessageInfo,
    approver: HumanAddr,
    contract_id: String,
    proxy: HumanAddr,
) -> HandleResult<LinkMsgWrapper<CollectionRoute, CollectionMsg>> {
    let msg: CosmosMsg<LinkMsgWrapper<CollectionRoute, CollectionMsg>> =
        LinkMsgWrapper::<CollectionRoute, CollectionMsg> {
            module: Module::Collectionencode,
            msg_data: MsgData {
                route: CollectionRoute::Disapprove,
                data: CollectionMsg::Disapprove {
                    approver,
                    contract_id,
                    proxy,
                },
            },
        }
        .into();
    let res = HandleResponse {
        messages: vec![msg],
        attributes: vec![attr("action", "approve")],
        data: None,
    };
    Ok(res)
}

pub fn try_grant_perm(
    _deps: DepsMut,
    _env: Env,
    _info: MessageInfo,
    from: HumanAddr,
    contract_id: String,
    to: HumanAddr,
    perm_str: String,
) -> HandleResult<LinkMsgWrapper<CollectionRoute, CollectionMsg>> {
    let permission = CollectionPerm::from_str(&perm_str).unwrap();
    let msg: CosmosMsg<LinkMsgWrapper<CollectionRoute, CollectionMsg>> =
        LinkMsgWrapper::<CollectionRoute, CollectionMsg> {
            module: Module::Collectionencode,
            msg_data: MsgData {
                route: CollectionRoute::GrantPerm,
                data: CollectionMsg::GrantPerm {
                    from,
                    contract_id,
                    to,
                    permission,
                },
            },
        }
        .into();

    let res = HandleResponse {
        messages: vec![msg],
        attributes: vec![attr("action", "grant_perm")],
        data: None,
    };
    Ok(res)
}

pub fn try_revoke_perm(
    _deps: DepsMut,
    _env: Env,
    _info: MessageInfo,
    from: HumanAddr,
    contract_id: String,
    perm_str: String,
) -> HandleResult<LinkMsgWrapper<CollectionRoute, CollectionMsg>> {
    let permission = CollectionPerm::from_str(&perm_str).unwrap();
    let msg: CosmosMsg<LinkMsgWrapper<CollectionRoute, CollectionMsg>> =
        LinkMsgWrapper::<CollectionRoute, CollectionMsg> {
            module: Module::Collectionencode,
            msg_data: MsgData {
                route: CollectionRoute::RevokePerm,
                data: CollectionMsg::RevokePerm {
                    from,
                    contract_id,
                    permission,
                },
            },
        }
        .into();

    let res = HandleResponse {
        messages: vec![msg],
        attributes: vec![attr("action", "revoke_perm")],
        data: None,
    };
    Ok(res)
}

pub fn try_attach(
    _deps: DepsMut,
    _env: Env,
    _info: MessageInfo,
    from: HumanAddr,
    contract_id: String,
    to_token_id: String,
    token_id: String,
) -> HandleResult<LinkMsgWrapper<CollectionRoute, CollectionMsg>> {
    let msg: CosmosMsg<LinkMsgWrapper<CollectionRoute, CollectionMsg>> =
        LinkMsgWrapper::<CollectionRoute, CollectionMsg> {
            module: Module::Collectionencode,
            msg_data: MsgData {
                route: CollectionRoute::Attach,
                data: CollectionMsg::Attach {
                    from,
                    contract_id,
                    to_token_id,
                    token_id,
                },
            },
        }
        .into();

    let res = HandleResponse {
        messages: vec![msg],
        attributes: vec![attr("action", "attach")],
        data: None,
    };
    Ok(res)
}

pub fn try_detach(
    _deps: DepsMut,
    _env: Env,
    _info: MessageInfo,
    from: HumanAddr,
    contract_id: String,
    token_id: String,
) -> HandleResult<LinkMsgWrapper<CollectionRoute, CollectionMsg>> {
    let msg: CosmosMsg<LinkMsgWrapper<CollectionRoute, CollectionMsg>> =
        LinkMsgWrapper::<CollectionRoute, CollectionMsg> {
            module: Module::Collectionencode,
            msg_data: MsgData {
                route: CollectionRoute::Detach,
                data: CollectionMsg::Detach {
                    from,
                    contract_id,
                    token_id,
                },
            },
        }
        .into();

    let res = HandleResponse {
        messages: vec![msg],
        attributes: vec![attr("action", "detach")],
        data: None,
    };
    Ok(res)
}

#[allow(clippy::too_many_arguments)]
pub fn try_attach_from(
    _deps: DepsMut,
    _env: Env,
    _info: MessageInfo,
    proxy: HumanAddr,
    contract_id: String,
    from: HumanAddr,
    to_token_id: String,
    token_id: String,
) -> HandleResult<LinkMsgWrapper<CollectionRoute, CollectionMsg>> {
    let msg: CosmosMsg<LinkMsgWrapper<CollectionRoute, CollectionMsg>> =
        LinkMsgWrapper::<CollectionRoute, CollectionMsg> {
            module: Module::Collectionencode,
            msg_data: MsgData {
                route: CollectionRoute::AttachFrom,
                data: CollectionMsg::AttachFrom {
                    proxy,
                    contract_id,
                    from,
                    to_token_id,
                    token_id,
                },
            },
        }
        .into();

    let res = HandleResponse {
        messages: vec![msg],
        attributes: vec![attr("action", "attach_from")],
        data: None,
    };
    Ok(res)
}

pub fn try_detach_from(
    _deps: DepsMut,
    _env: Env,
    _info: MessageInfo,
    proxy: HumanAddr,
    contract_id: String,
    from: HumanAddr,
    token_id: String,
) -> HandleResult<LinkMsgWrapper<CollectionRoute, CollectionMsg>> {
    let msg: CosmosMsg<LinkMsgWrapper<CollectionRoute, CollectionMsg>> =
        LinkMsgWrapper::<CollectionRoute, CollectionMsg> {
            module: Module::Collectionencode,
            msg_data: MsgData {
                route: CollectionRoute::DetachFrom,
                data: CollectionMsg::DetachFrom {
                    proxy,
                    contract_id,
                    from,
                    token_id,
                },
            },
        }
        .into();

    let res = HandleResponse {
        messages: vec![msg],
        attributes: vec![attr("action", "detach_from")],
        data: None,
    };
    Ok(res)
}

fn query_collection(deps: Deps, _env: Env, contract_id: String) -> StdResult<Binary> {
    let res = match LinkCollectionQuerier::new(deps.querier).query_collection(contract_id)? {
        Some(collection_response) => collection_response,
        None => return to_binary(&None::<Box<Response<Collection>>>),
    };
    let out = to_binary(&res)?;
    Ok(out)
}

fn query_balance(
    deps: Deps,
    _env: Env,
    contract_id: String,
    token_id: String,
    addr: HumanAddr,
) -> StdResult<Binary> {
    let res = LinkCollectionQuerier::new(deps.querier)
        .query_balance(contract_id, token_id, addr)
        .unwrap();
    let out = to_binary(&res)?;
    Ok(out)
}

fn query_token_type(
    deps: Deps,
    _env: Env,
    contract_id: String,
    token_id: String,
) -> StdResult<Binary> {
    let res = LinkCollectionQuerier::new(deps.querier)
        .query_token_type(contract_id, token_id)
        .unwrap();
    let out = to_binary(&res)?;
    Ok(out)
}

fn query_token_types(deps: Deps, _env: Env, contract_id: String) -> StdResult<Binary> {
    let res = LinkCollectionQuerier::new(deps.querier)
        .query_token_types(contract_id)
        .unwrap();
    let out = to_binary(&res)?;
    Ok(out)
}

fn query_token(deps: Deps, _env: Env, contract_id: String, token_id: String) -> StdResult<Binary> {
    let res = LinkCollectionQuerier::new(deps.querier)
        .query_token(contract_id, token_id)
        .unwrap();
    let out = to_binary(&res)?;
    Ok(out)
}

fn query_tokens(deps: Deps, _env: Env, contract_id: String) -> StdResult<Binary> {
    let res = LinkCollectionQuerier::new(deps.querier)
        .query_tokens(contract_id)
        .unwrap();
    let out = to_binary(&res)?;
    Ok(out)
}

<<<<<<< HEAD
fn query_nft(
    deps: Deps,
    _env: Env,
=======
fn query_nft_count<S: Storage, A: Api, Q: Querier>(
    deps: &Extern<S, A, Q>,
>>>>>>> 5a5c7840
    contract_id: String,
    token_id: String,
    target: String,
) -> StdResult<Binary> {
    let res = match &*target {
        "count" => LinkCollectionQuerier::new(deps.querier)
            .query_nft_count(contract_id, token_id)
            .unwrap(),
        "mint" => LinkCollectionQuerier::new(deps.querier)
            .query_nft_mint(contract_id, token_id)
            .unwrap(),
        "burn" => LinkCollectionQuerier::new(deps.querier)
            .query_nft_burn(contract_id, token_id)
            .unwrap(),
        _ => Uint128(0),
    };
    let out = to_binary(&res)?;
    Ok(out)
}

fn query_total(
    deps: Deps,
    _env: Env,
    contract_id: String,
    token_id: String,
    target_str: String,
) -> StdResult<Binary> {
    let target = Target::from_str(&target_str).unwrap();
<<<<<<< HEAD
    let res = LinkCollectionQuerier::new(deps.querier)
        .query_supply(contract_id, token_id, target)
        .unwrap();
    let out = to_binary(&res)?;
    Ok(out)
=======
    if Target::Supply == target {
        let res = LinkCollectionQuerier::new(&deps.querier)
            .query_supply(contract_id, token_id)
            .unwrap();
        let out = to_binary(&res)?;
        Ok(out)
    } else if Target::Mint == target {
        let res = LinkCollectionQuerier::new(&deps.querier)
            .query_mint(contract_id, token_id)
            .unwrap();
        let out = to_binary(&res)?;
        Ok(out)
    } else {
        let res = LinkCollectionQuerier::new(&deps.querier)
            .query_burn(contract_id, token_id)
            .unwrap();
        let out = to_binary(&res)?;
        Ok(out)
    }
>>>>>>> 5a5c7840
}

fn query_root_or_parent_or_children(
    deps: Deps,
    _env: Env,
    contract_id: String,
    token_id: String,
    target: String,
) -> StdResult<Binary> {
    if target == "root" {
        let res = LinkCollectionQuerier::new(deps.querier)
            .query_root(contract_id, token_id)
            .unwrap();
        let out = to_binary(&res)?;
        Ok(out)
    } else if target == "parent" {
        let res = LinkCollectionQuerier::new(deps.querier)
            .query_parent(contract_id, token_id)
            .unwrap();
        let out = to_binary(&res)?;
        Ok(out)
    } else {
        let res = LinkCollectionQuerier::new(deps.querier)
            .query_children(contract_id, token_id)
            .unwrap();
        let out = to_binary(&res)?;
        Ok(out)
    }
}

fn query_perms(deps: Deps, _env: Env, contract_id: String, addr: HumanAddr) -> StdResult<Binary> {
    let res = LinkCollectionQuerier::new(deps.querier)
        .query_perm(contract_id, addr)
        .unwrap();
    let out = to_binary(&res)?;
    Ok(out)
}

<<<<<<< HEAD
fn query_approved(
    deps: Deps,
    _env: Env,
=======
fn query_is_approved<S: Storage, A: Api, Q: Querier>(
    deps: &Extern<S, A, Q>,
>>>>>>> 5a5c7840
    contract_id: String,
    proxy: HumanAddr,
    approver: HumanAddr,
) -> StdResult<Binary> {
<<<<<<< HEAD
    let res = LinkCollectionQuerier::new(deps.querier)
        .query_approved(contract_id, proxy, approver)
=======
    let res = LinkCollectionQuerier::new(&deps.querier)
        .query_is_approved(contract_id, proxy, approver)
>>>>>>> 5a5c7840
        .unwrap();
    let out = to_binary(&res)?;
    Ok(out)
}

fn query_approvers<S: Storage, A: Api, Q: Querier>(
    deps: &Extern<S, A, Q>,
    proxy: HumanAddr,
    contract_id: String,
) -> StdResult<Binary> {
    let res = match LinkCollectionQuerier::new(&deps.querier).query_approvers(proxy, contract_id)? {
        Some(approvers) => approvers,
        None => return to_binary(&None::<Box<Vec<HumanAddr>>>),
    };
    let out = to_binary(&res)?;
    Ok(out)
}<|MERGE_RESOLUTION|>--- conflicted
+++ resolved
@@ -216,23 +216,13 @@
         QueryMsg::GetToken {
             contract_id,
             token_id,
-<<<<<<< HEAD
         } => query_token(deps, env, contract_id, token_id),
         QueryMsg::GetTokens { contract_id } => query_tokens(deps, env, contract_id),
-        QueryMsg::GetNft {
+        QueryMsg::GetNftCount {
             contract_id,
             token_id,
             target,
-        } => query_nft(deps, env, contract_id, token_id, target),
-=======
-        } => query_token(deps, contract_id, token_id),
-        QueryMsg::GetTokens { contract_id } => query_tokens(deps, contract_id),
-        QueryMsg::GetNftCount {
-            contract_id,
-            token_id,
-            target,
-        } => query_nft_count(deps, contract_id, token_id, target),
->>>>>>> 5a5c7840
+        } => query_nft_count(deps, env, contract_id, token_id, target),
         QueryMsg::GetTotal {
             contract_id,
             token_id,
@@ -248,12 +238,8 @@
             contract_id,
             proxy,
             approver,
-<<<<<<< HEAD
-        } => query_approved(deps, env, contract_id, proxy, approver),
-=======
-        } => query_is_approved(deps, contract_id, proxy, approver),
-        QueryMsg::GetApprovers { proxy, contract_id } => query_approvers(deps, proxy, contract_id),
->>>>>>> 5a5c7840
+        } => query_is_approved(deps, env, contract_id, proxy, approver),
+        QueryMsg::GetApprovers { proxy, contract_id } => query_approvers(deps, env, proxy, contract_id),
     }
 }
 
@@ -1082,14 +1068,9 @@
     Ok(out)
 }
 
-<<<<<<< HEAD
-fn query_nft(
+fn query_nft_count(
     deps: Deps,
     _env: Env,
-=======
-fn query_nft_count<S: Storage, A: Api, Q: Querier>(
-    deps: &Extern<S, A, Q>,
->>>>>>> 5a5c7840
     contract_id: String,
     token_id: String,
     target: String,
@@ -1118,33 +1099,25 @@
     target_str: String,
 ) -> StdResult<Binary> {
     let target = Target::from_str(&target_str).unwrap();
-<<<<<<< HEAD
-    let res = LinkCollectionQuerier::new(deps.querier)
-        .query_supply(contract_id, token_id, target)
-        .unwrap();
-    let out = to_binary(&res)?;
-    Ok(out)
-=======
     if Target::Supply == target {
-        let res = LinkCollectionQuerier::new(&deps.querier)
+        let res = LinkCollectionQuerier::new(deps.querier)
             .query_supply(contract_id, token_id)
             .unwrap();
         let out = to_binary(&res)?;
         Ok(out)
     } else if Target::Mint == target {
-        let res = LinkCollectionQuerier::new(&deps.querier)
+        let res = LinkCollectionQuerier::new(deps.querier)
             .query_mint(contract_id, token_id)
             .unwrap();
         let out = to_binary(&res)?;
         Ok(out)
     } else {
-        let res = LinkCollectionQuerier::new(&deps.querier)
+        let res = LinkCollectionQuerier::new(deps.querier)
             .query_burn(contract_id, token_id)
             .unwrap();
         let out = to_binary(&res)?;
         Ok(out)
     }
->>>>>>> 5a5c7840
 }
 
 fn query_root_or_parent_or_children(
@@ -1183,36 +1156,27 @@
     Ok(out)
 }
 
-<<<<<<< HEAD
-fn query_approved(
+fn query_is_approved(
     deps: Deps,
     _env: Env,
-=======
-fn query_is_approved<S: Storage, A: Api, Q: Querier>(
-    deps: &Extern<S, A, Q>,
->>>>>>> 5a5c7840
     contract_id: String,
     proxy: HumanAddr,
     approver: HumanAddr,
 ) -> StdResult<Binary> {
-<<<<<<< HEAD
     let res = LinkCollectionQuerier::new(deps.querier)
-        .query_approved(contract_id, proxy, approver)
-=======
-    let res = LinkCollectionQuerier::new(&deps.querier)
         .query_is_approved(contract_id, proxy, approver)
->>>>>>> 5a5c7840
         .unwrap();
     let out = to_binary(&res)?;
     Ok(out)
 }
 
-fn query_approvers<S: Storage, A: Api, Q: Querier>(
-    deps: &Extern<S, A, Q>,
+fn query_approvers(
+    deps: Deps,
+    _env: Env,
     proxy: HumanAddr,
     contract_id: String,
 ) -> StdResult<Binary> {
-    let res = match LinkCollectionQuerier::new(&deps.querier).query_approvers(proxy, contract_id)? {
+    let res = match LinkCollectionQuerier::new(deps.querier).query_approvers(proxy, contract_id)? {
         Some(approvers) => approvers,
         None => return to_binary(&None::<Box<Vec<HumanAddr>>>),
     };
