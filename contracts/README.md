# Example contracts

Those contracts are made for development purpose only. For more realistic
example contracts, see
[cosmwasm-examples](https://github.com/CosmWasm/cosmwasm-examples).

## The contracts

Introducing the development contracts in the order they were created.

1. **hackatom** is the very first development contract that was created at a
   Cosmos Hackatom in Berlin in 2019, the event where CosmWasm was born. It is a
   very basic escrow contract. During the years of CosmWasm development, many
   more test cases were hacked into it.
2. **queue** shows and tests the newly added iterator support
   ([#181](https://github.com/CosmWasm/cosmwasm/pull/181)).
3. **reflect** is an evolution of the
   [mask contract](https://medium.com/cosmwasm/introducing-the-mask-41d11e51bccf),
   which allows the user to send messages to the contract which are then emitted
   with the contract as the sender. It later got support to handle sub messages
   and replys ([#796](https://github.com/CosmWasm/cosmwasm/pull/796)).
4. **staking** is a staking derivatives example showing how the contract itself
   can be a delegator.
5. **burner** shows how contract migrations work, which were added in CosmWasm
   0.9 ([#413](https://github.com/CosmWasm/cosmwasm/pull/413)). It shuts down
   the contract my clearing all state and sending all tokens to a given address.
6. **ibc-reflect**/**ibc-reflect-send** are inspired by the idea of Interchain
   Accounts and demonstrate the power of contract to contract IBC.
   ibc-reflect-send receives a message on chain A and sends it to an ibc-reflect
   instance on chain B where the message is executed.
7. **crypto-verify** shows how to use the CosmWasm crypto APIs for signature
   verification ([#783](https://github.com/CosmWasm/cosmwasm/pull/783)).
8. **floaty** emits float operations when compiled to Wasm and allows us to test
   how tooling and the runtime deal with those operations
   ([#970](https://github.com/CosmWasm/cosmwasm/pull/970)).
9. **cyberpunk** is an attempt to cleanup hackatom and make writing runtime
   tests (cosmwasm-vm/wamsmvm) easier by avoid the need for the escrow setup
   that hackatom has.
10. **virus** is a contract that reproduces itself and does nothing useful
    beyond that, showing how to use instantiate2 from a contract.

## Optimized builds

Those development contracts are used for testing in other repos, e.g. in
[wasmvm](https://github.com/Finschia/wasmvm/tree/main/api/testdata) or
[cosmjs](https://github.com/cosmos/cosmjs/tree/main/scripts/wasmd/contracts).

They are [built and deployed](https://github.com/Finschia/cosmwasm/releases) by
the CI for every release tag. In case you need to build them manually for some
reason, use the following commands:

```sh
docker run --rm -v "$(pwd)":/code \
  --mount type=volume,source="devcontract_cache_burner",target=/code/contracts/burner/target \
  --mount type=volume,source=registry_cache,target=/usr/local/cargo/registry \
  cosmwasm/rust-optimizer:0.12.13 ./contracts/burner

docker run --rm -v "$(pwd)":/code \
  --mount type=volume,source="devcontract_cache_crypto_verify",target=/code/contracts/crypto-verify/target \
  --mount type=volume,source=registry_cache,target=/usr/local/cargo/registry \
  cosmwasm/rust-optimizer:0.12.13 ./contracts/crypto-verify

docker run --rm -v "$(pwd)":/code \
  --mount type=volume,source="devcontract_cache_floaty",target=/code/contracts/floaty/target \
  --mount type=volume,source=registry_cache,target=/usr/local/cargo/registry \
  cosmwasm/rust-optimizer:0.12.13 ./contracts/floaty

docker run --rm -v "$(pwd)":/code \
  --mount type=volume,source="devcontract_cache_hackatom",target=/code/contracts/hackatom/target \
  --mount type=volume,source=registry_cache,target=/usr/local/cargo/registry \
  cosmwasm/rust-optimizer:0.12.13 ./contracts/hackatom

docker run --rm -v "$(pwd)":/code \
  --mount type=volume,source="devcontract_cache_ibc_reflect",target=/code/contracts/ibc-reflect/target \
  --mount type=volume,source=registry_cache,target=/usr/local/cargo/registry \
  cosmwasm/rust-optimizer:0.12.13 ./contracts/ibc-reflect

docker run --rm -v "$(pwd)":/code \
  --mount type=volume,source="devcontract_cache_ibc_reflect_send",target=/code/contracts/ibc-reflect-send/target \
  --mount type=volume,source=registry_cache,target=/usr/local/cargo/registry \
  cosmwasm/rust-optimizer:0.12.13 ./contracts/ibc-reflect-send

docker run --rm -v "$(pwd)":/code \
  --mount type=volume,source="devcontract_cache_query_queue",target=/code/contracts/query-queue/target \
  --mount type=volume,source=registry_cache,target=/usr/local/cargo/registry \
  cosmwasm/rust-optimizer:0.12.13 ./contracts/query-queue

docker run --rm -v "$(pwd)":/code \
  --mount type=volume,source="devcontract_cache_queue",target=/code/contracts/queue/target \
  --mount type=volume,source=registry_cache,target=/usr/local/cargo/registry \
  cosmwasm/rust-optimizer:0.12.13 ./contracts/queue

docker run --rm -v "$(pwd)":/code \
  --mount type=volume,source="devcontract_cache_reflect",target=/code/contracts/reflect/target \
  --mount type=volume,source=registry_cache,target=/usr/local/cargo/registry \
  cosmwasm/rust-optimizer:0.12.13 ./contracts/reflect

docker run --rm -v "$(pwd)":/code \
  --mount type=volume,source="devcontract_cache_staking",target=/code/contracts/staking/target \
  --mount type=volume,source=registry_cache,target=/usr/local/cargo/registry \
  cosmwasm/rust-optimizer:0.12.13 ./contracts/staking

docker run --rm -v "$(pwd)":/code \
  --mount type=volume,source="devcontract_cache_voting_with_uuid",target=/code/contracts/voting-with-uuid/target \
  --mount type=volume,source=registry_cache,target=/usr/local/cargo/registry \
<<<<<<< HEAD
  cosmwasm/rust-optimizer:0.12.13 ./contracts/voting-with-uuid

docker run --rm -v "$(pwd)":/code \
  --mount type=volume,source="devcontract_cache_virus",target=/code/contracts/virus/target \
  --mount type=volume,source=registry_cache,target=/usr/local/cargo/registry \
  cosmwasm/rust-optimizer:0.12.13 ./contracts/virus
=======
  cosmwasm/rust-optimizer:0.12.9 ./contracts/voting-with-uuid

docker run --rm -v "$(pwd)":/code \
  --mount type=volume,source="devcontract_cache_dynamic_callee_contract",target=/code/contracts/dynamic-callee-contract/target \
  --mount type=volume,source=registry_cache,target=/usr/local/cargo/registry \
  cosmwasm/rust-optimizer:0.12.9 ./contracts/dynamic-callee-contract

docker run --rm -v "$(pwd)":/code \
  --mount type=volume,source="devcontract_cache_dynamic_caller_contract",target=/code/contracts/dynamic-caller-contract/target \
  --mount type=volume,source=registry_cache,target=/usr/local/cargo/registry \
  cosmwasm/rust-optimizer:0.12.9 ./contracts/dynamic-caller-contract

docker run --rm -v "$(pwd)":/code \
  --mount type=volume,source="devcontract_cache_number",target=/code/contracts/number/target \
  --mount type=volume,source=registry_cache,target=/usr/local/cargo/registry \
  cosmwasm/rust-optimizer:0.12.9 ./contracts/number

docker run --rm -v "$(pwd)":/code \
  --mount type=volume,source="devcontract_cache_call_number",target=/code/contracts/call-number/target \
  --mount type=volume,source=registry_cache,target=/usr/local/cargo/registry \
  cosmwasm/rust-optimizer:0.12.9 ./contracts/call-number

docker run --rm -v "$(pwd)":/code \
  --mount type=volume,source="devcontract_cache_simple_callee",target=/code/contracts/simple-callee/target \
  --mount type=volume,source=registry_cache,target=/usr/local/cargo/registry \
  cosmwasm/rust-optimizer:0.12.9 ./contracts/simple-callee

docker run --rm -v "$(pwd)":/code \
  --mount type=volume,source="devcontract_cache_events",target=/code/contracts/events/target \
  --mount type=volume,source=registry_cache,target=/usr/local/cargo/registry \
  cosmwasm/rust-optimizer:0.12.9 ./contracts/events

docker run --rm -v "$(pwd)":/code \
  --mount type=volume,source="devcontract_cache_intermediate_number",target=/code/contracts/intermediate-number/target \
  --mount type=volume,source=registry_cache,target=/usr/local/cargo/registry \
  cosmwasm/rust-optimizer:0.12.9 ./contracts/intermediate-number 
>>>>>>> 124e3766
```

## Entry points

The development contracts in this folder contain a variety of different entry
points in order to demonstrate and test the flexibility we have.

<<<<<<< HEAD
| Contract         | Has `query` | Has `migrate` |
| ---------------- | ----------- | ------------- |
| burner           | no          | yes           |
| hackatom         | yes         | yes           |
| ibc-reflect      | yes         | no            |
| queue            | yes         | yes           |
| reflect          | yes         | no            |
| staking          | yes         | no            |
| voting-with-uuid | yes         | no            |
| virus      　　　 | no          | no            |
=======
| Contract                | Macro                                         | Has `query` | Has `migrate` |
| ----------------------- | --------------------------------------------- | ----------- | ------------- |
| burner                  | `#[entry_point]`                              | no          | yes           |
| hackatom                | [`create_entry_points_with_migration!`][cepm] | yes         | yes           |
| ibc-reflect             | `#[entry_point]`                              | yes         | no            |
| queue                   | mixed<sup>1</sup>                             | yes         | yes           |
| reflect                 | [`create_entry_points!`][cep]                 | yes         | no            |
| staking                 | `#[entry_point]`                              | yes         | no            |
| voting-with-uuid        | `#[entry_point]`                              | yes         | no            |
| dynamic_callee_contract | `#[entry_point]`                              | no          | no            |
| dynamic_caller_contract | `#[entry_point]`                              | no          | no            |
| number                  | `#[entry_point]`                              | yes         | no            |
| call-number             | `#[entry_point]`                              | yes         | no            |
| simple-callee           | `#[entry_point]`                              | no          | no            |
| events                  | `#[entry_point]`                              | no          | no            |
| intermediate-number     | `#[entry_point]`                              | yes         | no            |


<sup>1</sup> Because we can. Don't try this at home.

[cepm]:
  https://docs.rs/cosmwasm-std/0.13.0/cosmwasm_std/macro.create_entry_points_with_migration.html
[cep]:
  https://docs.rs/cosmwasm-std/0.13.0/cosmwasm_std/macro.create_entry_points.html
>>>>>>> 124e3766
<|MERGE_RESOLUTION|>--- conflicted
+++ resolved
@@ -103,51 +103,47 @@
 docker run --rm -v "$(pwd)":/code \
   --mount type=volume,source="devcontract_cache_voting_with_uuid",target=/code/contracts/voting-with-uuid/target \
   --mount type=volume,source=registry_cache,target=/usr/local/cargo/registry \
-<<<<<<< HEAD
   cosmwasm/rust-optimizer:0.12.13 ./contracts/voting-with-uuid
 
 docker run --rm -v "$(pwd)":/code \
   --mount type=volume,source="devcontract_cache_virus",target=/code/contracts/virus/target \
   --mount type=volume,source=registry_cache,target=/usr/local/cargo/registry \
   cosmwasm/rust-optimizer:0.12.13 ./contracts/virus
-=======
-  cosmwasm/rust-optimizer:0.12.9 ./contracts/voting-with-uuid
 
 docker run --rm -v "$(pwd)":/code \
   --mount type=volume,source="devcontract_cache_dynamic_callee_contract",target=/code/contracts/dynamic-callee-contract/target \
   --mount type=volume,source=registry_cache,target=/usr/local/cargo/registry \
-  cosmwasm/rust-optimizer:0.12.9 ./contracts/dynamic-callee-contract
+  cosmwasm/rust-optimizer:0.12.13 ./contracts/dynamic-callee-contract
 
 docker run --rm -v "$(pwd)":/code \
   --mount type=volume,source="devcontract_cache_dynamic_caller_contract",target=/code/contracts/dynamic-caller-contract/target \
   --mount type=volume,source=registry_cache,target=/usr/local/cargo/registry \
-  cosmwasm/rust-optimizer:0.12.9 ./contracts/dynamic-caller-contract
+  cosmwasm/rust-optimizer:0.12.13 ./contracts/dynamic-caller-contract
 
 docker run --rm -v "$(pwd)":/code \
   --mount type=volume,source="devcontract_cache_number",target=/code/contracts/number/target \
   --mount type=volume,source=registry_cache,target=/usr/local/cargo/registry \
-  cosmwasm/rust-optimizer:0.12.9 ./contracts/number
+  cosmwasm/rust-optimizer:0.12.13 ./contracts/number
 
 docker run --rm -v "$(pwd)":/code \
   --mount type=volume,source="devcontract_cache_call_number",target=/code/contracts/call-number/target \
   --mount type=volume,source=registry_cache,target=/usr/local/cargo/registry \
-  cosmwasm/rust-optimizer:0.12.9 ./contracts/call-number
+  cosmwasm/rust-optimizer:0.12.13 ./contracts/call-number
 
 docker run --rm -v "$(pwd)":/code \
   --mount type=volume,source="devcontract_cache_simple_callee",target=/code/contracts/simple-callee/target \
   --mount type=volume,source=registry_cache,target=/usr/local/cargo/registry \
-  cosmwasm/rust-optimizer:0.12.9 ./contracts/simple-callee
+  cosmwasm/rust-optimizer:0.12.13 ./contracts/simple-callee
 
 docker run --rm -v "$(pwd)":/code \
   --mount type=volume,source="devcontract_cache_events",target=/code/contracts/events/target \
   --mount type=volume,source=registry_cache,target=/usr/local/cargo/registry \
-  cosmwasm/rust-optimizer:0.12.9 ./contracts/events
+  cosmwasm/rust-optimizer:0.12.13 ./contracts/events
 
 docker run --rm -v "$(pwd)":/code \
   --mount type=volume,source="devcontract_cache_intermediate_number",target=/code/contracts/intermediate-number/target \
   --mount type=volume,source=registry_cache,target=/usr/local/cargo/registry \
-  cosmwasm/rust-optimizer:0.12.9 ./contracts/intermediate-number 
->>>>>>> 124e3766
+  cosmwasm/rust-optimizer:0.12.13 ./contracts/intermediate-number
 ```
 
 ## Entry points
@@ -155,7 +151,6 @@
 The development contracts in this folder contain a variety of different entry
 points in order to demonstrate and test the flexibility we have.
 
-<<<<<<< HEAD
 | Contract         | Has `query` | Has `migrate` |
 | ---------------- | ----------- | ------------- |
 | burner           | no          | yes           |
@@ -165,30 +160,11 @@
 | reflect          | yes         | no            |
 | staking          | yes         | no            |
 | voting-with-uuid | yes         | no            |
-| virus      　　　 | no          | no            |
-=======
-| Contract                | Macro                                         | Has `query` | Has `migrate` |
-| ----------------------- | --------------------------------------------- | ----------- | ------------- |
-| burner                  | `#[entry_point]`                              | no          | yes           |
-| hackatom                | [`create_entry_points_with_migration!`][cepm] | yes         | yes           |
-| ibc-reflect             | `#[entry_point]`                              | yes         | no            |
-| queue                   | mixed<sup>1</sup>                             | yes         | yes           |
-| reflect                 | [`create_entry_points!`][cep]                 | yes         | no            |
-| staking                 | `#[entry_point]`                              | yes         | no            |
-| voting-with-uuid        | `#[entry_point]`                              | yes         | no            |
-| dynamic_callee_contract | `#[entry_point]`                              | no          | no            |
-| dynamic_caller_contract | `#[entry_point]`                              | no          | no            |
-| number                  | `#[entry_point]`                              | yes         | no            |
-| call-number             | `#[entry_point]`                              | yes         | no            |
-| simple-callee           | `#[entry_point]`                              | no          | no            |
-| events                  | `#[entry_point]`                              | no          | no            |
-| intermediate-number     | `#[entry_point]`                              | yes         | no            |
-
-
-<sup>1</sup> Because we can. Don't try this at home.
-
-[cepm]:
-  https://docs.rs/cosmwasm-std/0.13.0/cosmwasm_std/macro.create_entry_points_with_migration.html
-[cep]:
-  https://docs.rs/cosmwasm-std/0.13.0/cosmwasm_std/macro.create_entry_points.html
->>>>>>> 124e3766
+| virus             | no          | no            |
+| dynamic_callee_contract | no          | no            |
+| dynamic_caller_contract | no          | no            |
+| number                  | yes         | no            |
+| call-number             | yes         | no            |
+| simple-callee           | no          | no            |
+| events                  | no          | no            |
+| intermediate-number     | yes         | no            |