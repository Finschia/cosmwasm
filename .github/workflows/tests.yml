--- conflicted
+++ resolved
@@ -554,19 +554,103 @@
               exit 1
             fi
 
-<<<<<<< HEAD
   contract_dynamic_callee_contract:
     name: dynamic_callee_contract
     runs-on: ubuntu-latest
     env:
       working-directory: ./contracts/dynamic-callee-contract
-=======
+    steps:
+      - name: Checkout
+        uses: actions/checkout@v2
+      - name: Install Rust
+        uses: actions-rs/toolchain@v1
+        with:
+          toolchain: 1.57.0
+          target: wasm32-unknown-unknown
+          profile: minimal
+          override: true
+      - name: Cache cargo
+        uses: actions/cache@v2
+        with:
+          path: ~/.cargo
+          key: cargocache-v2-contract_dynamic_callee_contract-rust:1.57.0-${{ hashFiles('contracts/dynamic-callee-contract/Cargo.lock') }}
+      - name: Version information
+        run: rustc --version; cargo --version; rustup --version; rustup target list --installed
+      - name: Add wasm32 target
+        run: rustup target add wasm32-unknown-unknown && rustup target list --installed
+      - name: Build wasm binary
+        working-directory: ${{env.working-directory}}
+        run: cargo wasm --locked
+      - name: Unit tests
+        working-directory: ${{env.working-directory}}
+        run: cargo unit-test --locked
+      - name: Integration tests (singlepass backend)
+        working-directory: ${{env.working-directory}}
+        run: cargo integration-test --locked --no-default-features
+      - name: Build and run schema generator
+        working-directory: ${{env.working-directory}}
+        run: cargo schema --locked
+      - name: Ensure schemas are up-to-date
+        working-directory: ${{env.working-directory}}
+        run: |
+            CHANGES_IN_REPO=$(git status --porcelain)
+            if [[ -n "$CHANGES_IN_REPO" ]]; then
+              echo "Repository is dirty. Showing 'git status' and 'git --no-pager diff' for debugging now:"
+              git status && git --no-pager diff
+              exit 1
+            fi
+
+  contract_dynamic_caller_contract:
+    name: dynamic_caller_contract
+    runs-on: ubuntu-latest
+    env:
+      working-directory: ./contracts/dynamic-caller-contract
+    steps:
+      - name: Checkout
+        uses: actions/checkout@v2
+      - name: Install Rust
+        uses: actions-rs/toolchain@v1
+        with:
+          toolchain: 1.57.0
+          target: wasm32-unknown-unknown
+          profile: minimal
+          override: true
+      - name: Cache cargo
+        uses: actions/cache@v2
+        with:
+          path: ~/.cargo
+          key: cargocache-v2-contract_dynamic_caller_contract-rust:1.57.0-${{ hashFiles('contracts/dynamic-caller-contract/Cargo.lock') }}
+      - name: Version information
+        run: rustc --version; cargo --version; rustup --version; rustup target list --installed
+      - name: Add wasm32 target
+        run: rustup target add wasm32-unknown-unknown && rustup target list --installed
+      - name: Build wasm binary
+        working-directory: ${{env.working-directory}}
+        run: cargo wasm --locked
+      - name: Unit tests
+        working-directory: ${{env.working-directory}}
+        run: cargo unit-test --locked
+      - name: Integration tests (singlepass backend)
+        working-directory: ${{env.working-directory}}
+        run: cargo integration-test --locked --no-default-features
+      - name: Build and run schema generator
+        working-directory: ${{env.working-directory}}
+        run: cargo schema --locked
+      - name: Ensure schemas are up-to-date
+        working-directory: ${{env.working-directory}}
+        run: |
+            CHANGES_IN_REPO=$(git status --porcelain)
+            if [[ -n "$CHANGES_IN_REPO" ]]; then
+              echo "Repository is dirty. Showing 'git status' and 'git --no-pager diff' for debugging now:"
+              git status && git --no-pager diff
+              exit 1
+            fi
+
   contract_number:
     name: contract_number
     runs-on: ubuntu-latest
     env:
       working-directory: ./contracts/number
->>>>>>> c546d499
     steps:
       - name: Checkout
         uses: actions/checkout@v2
@@ -581,50 +665,38 @@
         uses: actions/cache@v2
         with:
           path: ~/.cargo
-<<<<<<< HEAD
-          key: cargocache-v2-contract_dynamic_callee_contract-rust:1.57.0-${{ hashFiles('contracts/dynamic-callee-contract/Cargo.lock') }}
-=======
           key: cargocache-v2-contract_number-rust:1.57.0-${{ hashFiles('contracts/number/Cargo.lock') }}
->>>>>>> c546d499
-      - name: Version information
-        run: rustc --version; cargo --version; rustup --version; rustup target list --installed
-      - name: Add wasm32 target
-        run: rustup target add wasm32-unknown-unknown && rustup target list --installed
-      - name: Build wasm binary
-        working-directory: ${{env.working-directory}}
-        run: cargo wasm --locked
-      - name: Unit tests
-        working-directory: ${{env.working-directory}}
-        run: cargo unit-test --locked
-      - name: Integration tests (singlepass backend)
-        working-directory: ${{env.working-directory}}
-        run: cargo integration-test --locked --no-default-features
-      - name: Build and run schema generator
-        working-directory: ${{env.working-directory}}
-        run: cargo schema --locked
-      - name: Ensure schemas are up-to-date
-        working-directory: ${{env.working-directory}}
-        run: |
-            CHANGES_IN_REPO=$(git status --porcelain)
-            if [[ -n "$CHANGES_IN_REPO" ]]; then
-              echo "Repository is dirty. Showing 'git status' and 'git --no-pager diff' for debugging now:"
-              git status && git --no-pager diff
-              exit 1
-            fi
-<<<<<<< HEAD
-
-  contract_dynamic_caller_contract:
-    name: dynamic_caller_contract
-    runs-on: ubuntu-latest
-    env:
-      working-directory: ./contracts/dynamic-caller-contract
-=======
+      - name: Version information
+        run: rustc --version; cargo --version; rustup --version; rustup target list --installed
+      - name: Add wasm32 target
+        run: rustup target add wasm32-unknown-unknown && rustup target list --installed
+      - name: Build wasm binary
+        working-directory: ${{env.working-directory}}
+        run: cargo wasm --locked
+      - name: Unit tests
+        working-directory: ${{env.working-directory}}
+        run: cargo unit-test --locked
+      - name: Integration tests (singlepass backend)
+        working-directory: ${{env.working-directory}}
+        run: cargo integration-test --locked --no-default-features
+      - name: Build and run schema generator
+        working-directory: ${{env.working-directory}}
+        run: cargo schema --locked
+      - name: Ensure schemas are up-to-date
+        working-directory: ${{env.working-directory}}
+        run: |
+            CHANGES_IN_REPO=$(git status --porcelain)
+            if [[ -n "$CHANGES_IN_REPO" ]]; then
+              echo "Repository is dirty. Showing 'git status' and 'git --no-pager diff' for debugging now:"
+              git status && git --no-pager diff
+              exit 1
+            fi
+
   contract_call_number:
     name: contract_call_number
     runs-on: ubuntu-latest
     env:
       working-directory: ./contracts/call-number
->>>>>>> c546d499
     steps:
       - name: Checkout
         uses: actions/checkout@v2
@@ -639,11 +711,7 @@
         uses: actions/cache@v2
         with:
           path: ~/.cargo
-<<<<<<< HEAD
-          key: cargocache-v2-contract_dynamic_caller_contract-rust:1.57.0-${{ hashFiles('contracts/dynamic-caller-contract/Cargo.lock') }}
-=======
           key: cargocache-v2-contract_call_number-rust:1.57.0-${{ hashFiles('contracts/call-number/Cargo.lock') }}
->>>>>>> c546d499
       - name: Version information
         run: rustc --version; cargo --version; rustup --version; rustup target list --installed
       - name: Add wasm32 target
@@ -821,8 +889,7 @@
             mkdir -p target/wasm32-unknown-unknown/release
             touch target/wasm32-unknown-unknown/release/staking.wasm
             cargo clippy --tests -- -D warnings
-      # These two tests issue errors in 1.51.0. In 1.57.0, they succeeds.
-<<<<<<< HEAD
+      # These four tests issue errors in 1.51.0. In 1.57.0, they succeeds.
       # - name: Clippy linting on dynamic-callee-contract
       #   working-directory: ${{env.contracts}}/dynamic-callee-contract
       #   run: |
@@ -834,7 +901,7 @@
       #   run: |
       #       mkdir -p target/wasm32-unknown-unknown/release
       #       touch target/wasm32-unknown-unknown/release/dynamic_caller_contract.wasm
-=======
+      #       cargo clippy --tests -- -D warnings
       # - name: Clippy linting on number
       #   working-directory: ${{env.contracts}}/number
       #   run: |
@@ -846,5 +913,4 @@
       #   run: |
       #       mkdir -p target/wasm32-unknown-unknown/release
       #       touch target/wasm32-unknown-unknown/release/call_number.wasm
->>>>>>> c546d499
       #       cargo clippy --tests -- -D warnings