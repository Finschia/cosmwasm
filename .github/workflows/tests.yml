name: Tests

on:
  push:
    branches:
      - main
      - 0.[0-9]+
  pull_request:

jobs:
  package_crypto:
    name: package_crypto
    runs-on: ubuntu-latest
    env:
      working-directory: ./packages/crypto
    steps:
      - name: Checkout
        uses: actions/checkout@v2
      - name: Install Rust
        uses: actions-rs/toolchain@v1
        with:
          toolchain: 1.60.0
          target: wasm32-unknown-unknown
          profile: minimal
          override: true
      - name: Cache cargo
        uses: actions/cache@v3
        with:
          path: ~/.cargo
          key: cargocache-v2-package_crypto-rust:1.60.0-${{ hashFiles('Cargo.lock') }}
      - name: Version information
        run: rustc --version; cargo --version; rustup --version; rustup target list --installed
      - name: Build
        working-directory: ${{env.working-directory}}
        run: cargo build --locked
      - name: Run tests
        working-directory: ${{env.working-directory}}
        run: cargo test --locked

  package_derive:
    name: package_derive
    runs-on: ubuntu-latest
    env:
      working-directory: ./packages/derive
    steps:
      - name: Checkout
        uses: actions/checkout@v2
      - name: Install Rust
        uses: actions-rs/toolchain@v1
        with:
          toolchain: 1.60.0
          target: wasm32-unknown-unknown
          profile: minimal
          override: true
      - name: Cache cargo
        uses: actions/cache@v3
        with:
          path: ~/.cargo
          key: cargocache-v2-package_derive-rust:1.60.0-${{ hashFiles('Cargo.lock') }}
      - name: Version information
        run: rustc --version; cargo --version; rustup --version; rustup target list --installed
      - name: Build
        working-directory: ${{env.working-directory}}
        run: cargo build --locked
      - name: Run tests
        working-directory: ${{env.working-directory}}
        run: cargo test --locked

  package_schema:
    name: package_schema
    runs-on: ubuntu-latest
    env:
      working-directory: ./packages/schema
    steps:
      - name: Checkout
        uses: actions/checkout@v2
      - name: Install Rust
        uses: actions-rs/toolchain@v1
        with:
          toolchain: 1.60.0
          target: wasm32-unknown-unknown
          profile: minimal
          override: true
      - name: Cache cargo
        uses: actions/cache@v3
        with:
          path: ~/.cargo
          key: cargocache-v2-package_schema-rust:1.60.0-${{ hashFiles('Cargo.lock') }}
      - name: Version information
        run: rustc --version; cargo --version; rustup --version; rustup target list --installed
      - name: Build
        working-directory: ${{env.working-directory}}
        run: cargo build --locked
      - name: Run tests
        working-directory: ${{env.working-directory}}
        run: cargo test --locked

  package_std:
    name: package_std
    runs-on: ubuntu-latest
    env:
      working-directory: ./packages/std
    steps:
      - name: Checkout
        uses: actions/checkout@v2
      - name: Install Rust
        uses: actions-rs/toolchain@v1
        with:
          toolchain: 1.60.0
          target: wasm32-unknown-unknown
          profile: minimal
          override: true
      - name: Cache cargo
        uses: actions/cache@v3
        with:
          path: ~/.cargo
          key: cargocache-v2-package_std-rust:1.60.0-${{ hashFiles('Cargo.lock') }}
      - name: Version information
        run: rustc --version; cargo --version; rustup --version; rustup target list --installed
      - name: Add wasm32 target
        run: rustup target add wasm32-unknown-unknown && rustup target list --installed
      - name: Build library for native target (no features)
        working-directory: ${{env.working-directory}}
        run: cargo build --locked --no-default-features
      - name: Build library for wasm target (no features)
        working-directory: ${{env.working-directory}}
        run: cargo wasm --locked --no-default-features
      - name: Run unit tests (no features)
        working-directory: ${{env.working-directory}}
        run: cargo test --locked --no-default-features
      - name: Build library for native target (all features)
        working-directory: ${{env.working-directory}}
        run: cargo build --locked --features iterator,staking,stargate
      - name: Build library for wasm target (all features)
        working-directory: ${{env.working-directory}}
        run: cargo wasm --locked --features iterator,staking,stargate
      - name: Run unit tests (all features)
        working-directory: ${{env.working-directory}}
        run: cargo test --locked --features iterator,staking,stargate
      - name: Build and run schema generator
        working-directory: ${{env.working-directory}}
        run: cargo schema --locked
      - name: Ensure schemas are up-to-date
        run: |
            CHANGES_IN_REPO=$(git status --porcelain)
            if [[ -n "$CHANGES_IN_REPO" ]]; then
              echo "Repository is dirty. Showing 'git status' and 'git --no-pager diff' for debugging now:"
              git status && git --no-pager diff
              exit 1
            fi

  package_storage:
    name: package_storage
    runs-on: ubuntu-latest
    env:
      working-directory: ./packages/storage
    steps:
      - name: Checkout
        uses: actions/checkout@v2
      - name: Install Rust
        uses: actions-rs/toolchain@v1
        with:
          toolchain: 1.60.0
          target: wasm32-unknown-unknown
          profile: minimal
          override: true
      - name: Cache cargo
        uses: actions/cache@v3
        with:
          path: ~/.cargo
          key: cargocache-v2-package_storage-rust:1.60.0-${{ hashFiles('Cargo.lock') }}
      - name: Version information
        run: rustc --version; cargo --version; rustup --version; rustup target list --installed
      - name: Build library for native target
        working-directory: ${{env.working-directory}}
        run: cargo build --locked
      - name: Run unit tests
        working-directory: ${{env.working-directory}}
        run: cargo test --locked
      - name: Run unit tests (with iterator support)
        working-directory: ${{env.working-directory}}
        run: cargo test --locked --features iterator

  package_vm:
    name: package_vm
    runs-on: ubuntu-latest
    env:
      working-directory: ./packages/vm
    steps:
      - name: Checkout
        uses: actions/checkout@v2
      - name: Install Rust
        uses: actions-rs/toolchain@v1
        with:
          toolchain: 1.60.0
          target: wasm32-unknown-unknown
          profile: minimal
          override: true
      - name: Cache cargo
        uses: actions/cache@v3
        with:
          path: ~/.cargo
          key: cargocache-v2-package_vm-rust:1.60.0-${{ hashFiles('Cargo.lock') }}
      - name: Version information
        run: rustc --version; cargo --version; rustup --version; rustup target list --installed
      - name: Build
        working-directory: ${{env.working-directory}}
        run: cargo build --locked
      - name: Build with all features
        working-directory: ${{env.working-directory}}
        run: cargo build --locked --features iterator,staking,stargate
      - name: Test
        working-directory: ${{env.working-directory}}
        run: cargo test --locked
      - name: Test with all features
        working-directory: ${{env.working-directory}}
        run: cargo test --locked --features iterator,staking,stargate

  contract_burner:
    name: contract_burner
    runs-on: ubuntu-latest
    env:
      working-directory: ./contracts/burner
    steps:
      - name: Checkout
        uses: actions/checkout@v2
      - name: Install Rust
        uses: actions-rs/toolchain@v1
        with:
          toolchain: 1.60.0
          target: wasm32-unknown-unknown
          profile: minimal
          override: true
      - name: Cache cargo
        uses: actions/cache@v3
        with:
          path: ~/.cargo
          key: cargocache-v2-contract_burner-rust:1.60.0-${{ hashFiles('contracts/burner/Cargo.lock') }}
      - name: Version information
        run: rustc --version; cargo --version; rustup --version; rustup target list --installed
      - name: Add wasm32 target
        run: rustup target add wasm32-unknown-unknown && rustup target list --installed
      - name: Build wasm binary
        working-directory: ${{env.working-directory}}
        run: cargo wasm --locked
      - name: Unit tests
        working-directory: ${{env.working-directory}}
        run: cargo unit-test --locked
      - name: Integration tests (singlepass backend)
        working-directory: ${{env.working-directory}}
        run: cargo integration-test --locked --no-default-features
      - name: Build and run schema generator
        working-directory: ${{env.working-directory}}
        run: cargo schema --locked
      - name: Ensure schemas are up-to-date
        working-directory: ${{env.working-directory}}
        run: |
            CHANGES_IN_REPO=$(git status --porcelain)
            if [[ -n "$CHANGES_IN_REPO" ]]; then
              echo "Repository is dirty. Showing 'git status' and 'git --no-pager diff' for debugging now:"
              git status && git --no-pager diff
              exit 1
            fi

  contract_crypto_verify:
    name: contract_crypto_verify
    runs-on: ubuntu-latest
    env:
      working-directory: ./contracts/crypto-verify
    steps:
      - name: Checkout
        uses: actions/checkout@v2
      - name: Install Rust
        uses: actions-rs/toolchain@v1
        with:
          toolchain: 1.60.0
          target: wasm32-unknown-unknown
          profile: minimal
          override: true
      - name: Cache cargo
        uses: actions/cache@v3
        with:
          path: ~/.cargo
          key: cargocache-v2-contract_crypto_verify-rust:1.60.0-${{ hashFiles('contracts/crypto-verify/Cargo.lock') }}
      - name: Version information
        run: rustc --version; cargo --version; rustup --version; rustup target list --installed
      - name: Add wasm32 target
        run: rustup target add wasm32-unknown-unknown && rustup target list --installed
      - name: Build wasm binary
        working-directory: ${{env.working-directory}}
        run: cargo wasm --locked
      - name: Unit tests
        working-directory: ${{env.working-directory}}
        run: cargo unit-test --locked
      - name: Integration tests (singlepass backend)
        working-directory: ${{env.working-directory}}
        run: cargo integration-test --locked --no-default-features
      - name: Build and run schema generator
        working-directory: ${{env.working-directory}}
        run: cargo schema --locked
      - name: Ensure schemas are up-to-date
        working-directory: ${{env.working-directory}}
        run: |
            CHANGES_IN_REPO=$(git status --porcelain)
            if [[ -n "$CHANGES_IN_REPO" ]]; then
              echo "Repository is dirty. Showing 'git status' and 'git --no-pager diff' for debugging now:"
              git status && git --no-pager diff
              exit 1
            fi

  contract_hackatom:
    name: contract_hackatom
    runs-on: ubuntu-latest
    env:
      working-directory: ./contracts/hackatom
    steps:
      - name: Checkout
        uses: actions/checkout@v2
      - name: Install Rust
        uses: actions-rs/toolchain@v1
        with:
          toolchain: 1.60.0
          target: wasm32-unknown-unknown
          profile: minimal
          override: true
      - name: Cache cargo
        uses: actions/cache@v3
        with:
          path: ~/.cargo
          key: cargocache-v2-contract_hackatom-rust:1.60.0-${{ hashFiles('contracts/hackatom/Cargo.lock') }}
      - name: Version information
        run: rustc --version; cargo --version; rustup --version; rustup target list --installed
      - name: Add wasm32 target
        run: rustup target add wasm32-unknown-unknown && rustup target list --installed
      - name: Build wasm binary
        working-directory: ${{env.working-directory}}
        run: cargo wasm --locked
      - name: Unit tests
        working-directory: ${{env.working-directory}}
        run: cargo unit-test --locked
      - name: Integration tests (singlepass backend)
        working-directory: ${{env.working-directory}}
        run: cargo integration-test --locked --no-default-features
      - name: Build and run schema generator
        working-directory: ${{env.working-directory}}
        run: cargo schema --locked
      - name: Ensure schemas are up-to-date
        working-directory: ${{env.working-directory}}
        run: |
            CHANGES_IN_REPO=$(git status --porcelain)
            if [[ -n "$CHANGES_IN_REPO" ]]; then
              echo "Repository is dirty. Showing 'git status' and 'git --no-pager diff' for debugging now:"
              git status && git --no-pager diff
              exit 1
            fi

  contract_ibc_reflect:
    name: contract_ibc_reflect
    runs-on: ubuntu-latest
    env:
      working-directory: ./contracts/ibc-reflect
    steps:
      - name: Checkout
        uses: actions/checkout@v2
      - name: Install Rust
        uses: actions-rs/toolchain@v1
        with:
          toolchain: 1.60.0
          target: wasm32-unknown-unknown
          profile: minimal
          override: true
      - name: Cache cargo
        uses: actions/cache@v3
        with:
          path: ~/.cargo
          key: cargocache-v2-contract_ibc_reflect-rust:1.60.0-${{ hashFiles('contracts/ibc-reflect/Cargo.lock') }}
      - name: Version information
        run: rustc --version; cargo --version; rustup --version; rustup target list --installed
      - name: Add wasm32 target
        run: rustup target add wasm32-unknown-unknown && rustup target list --installed
      - name: Build wasm binary
        working-directory: ${{env.working-directory}}
        run: cargo wasm --locked
      - name: Unit tests
        working-directory: ${{env.working-directory}}
        run: cargo unit-test --locked
      - name: Integration tests (singlepass backend)
        working-directory: ${{env.working-directory}}
        run: cargo integration-test --locked --no-default-features
      - name: Build and run schema generator
        working-directory: ${{env.working-directory}}
        run: cargo schema --locked
      - name: Ensure schemas are up-to-date
        working-directory: ${{env.working-directory}}
        run: |
            CHANGES_IN_REPO=$(git status --porcelain)
            if [[ -n "$CHANGES_IN_REPO" ]]; then
              echo "Repository is dirty. Showing 'git status' and 'git --no-pager diff' for debugging now:"
              git status && git --no-pager diff
              exit 1
            fi

  contract_ibc_reflect_send:
    name: contract_ibc_reflect_send
    runs-on: ubuntu-latest
    env:
      working-directory: ./contracts/ibc-reflect-send
    steps:
      - name: Checkout
        uses: actions/checkout@v2
      - name: Install Rust
        uses: actions-rs/toolchain@v1
        with:
          toolchain: 1.60.0
          target: wasm32-unknown-unknown
          profile: minimal
          override: true
      - name: Cache cargo
        uses: actions/cache@v3
        with:
          path: ~/.cargo
          key: cargocache-v2-contract_ibc_reflect_send-rust:1.60.0-${{ hashFiles('contracts/ibc-reflect-send/Cargo.lock') }}
      - name: Version information
        run: rustc --version; cargo --version; rustup --version; rustup target list --installed
      - name: Add wasm32 target
        run: rustup target add wasm32-unknown-unknown && rustup target list --installed
      - name: Build wasm binary
        working-directory: ${{env.working-directory}}
        run: cargo wasm --locked
      - name: Unit tests
        working-directory: ${{env.working-directory}}
        run: cargo unit-test --locked
      - name: Integration tests (singlepass backend)
        working-directory: ${{env.working-directory}}
        run: cargo integration-test --locked --no-default-features
      - name: Build and run schema generator
        working-directory: ${{env.working-directory}}
        run: cargo schema --locked
      - name: Ensure schemas are up-to-date
        working-directory: ${{env.working-directory}}
        run: |
            CHANGES_IN_REPO=$(git status --porcelain)
            if [[ -n "$CHANGES_IN_REPO" ]]; then
              echo "Repository is dirty. Showing 'git status' and 'git --no-pager diff' for debugging now:"
              git status && git --no-pager diff
              exit 1
            fi

  contract_queue:
    name: contract_queue
    runs-on: ubuntu-latest
    env:
      working-directory: ./contracts/queue
    steps:
      - name: Checkout
        uses: actions/checkout@v2
      - name: Install Rust
        uses: actions-rs/toolchain@v1
        with:
          toolchain: 1.60.0
          target: wasm32-unknown-unknown
          profile: minimal
          override: true
      - name: Cache cargo
        uses: actions/cache@v3
        with:
          path: ~/.cargo
          key: cargocache-v2-contract_queue-rust:1.60.0-${{ hashFiles('contracts/queue/Cargo.lock') }}
      - name: Version information
        run: rustc --version; cargo --version; rustup --version; rustup target list --installed
      - name: Add wasm32 target
        run: rustup target add wasm32-unknown-unknown && rustup target list --installed
      - name: Build wasm binary
        working-directory: ${{env.working-directory}}
        run: cargo wasm --locked
      - name: Unit tests
        working-directory: ${{env.working-directory}}
        run: cargo unit-test --locked
      - name: Integration tests (singlepass backend)
        working-directory: ${{env.working-directory}}
        run: cargo integration-test --locked --no-default-features
      - name: Build and run schema generator
        working-directory: ${{env.working-directory}}
        run: cargo schema --locked
      - name: Ensure schemas are up-to-date
        working-directory: ${{env.working-directory}}
        run: |
            CHANGES_IN_REPO=$(git status --porcelain)
            if [[ -n "$CHANGES_IN_REPO" ]]; then
              echo "Repository is dirty. Showing 'git status' and 'git --no-pager diff' for debugging now:"
              git status && git --no-pager diff
              exit 1
            fi

  contract_query_queue:
    name: contract_query_queue
    runs-on: ubuntu-latest
    env:
      working-directory: ./contracts/query-queue
      queue-directory: ./contracts/queue
    steps:
      - name: Checkout
        uses: actions/checkout@v2
      - name: Install Rust
        uses: actions-rs/toolchain@v1
        with:
          toolchain: 1.60.0
          target: wasm32-unknown-unknown
          profile: minimal
          override: true
      - name: Cache cargo
        uses: actions/cache@v3
        with:
          path: ~/.cargo
          key: cargocache-v2-contract_query_queue-rust:1.60.0-${{ hashFiles('contracts/queue/Cargo.lock', 'contracts/query-queue/Cargo.lock') }}
      - name: Version information
        run: rustc --version; cargo --version; rustup --version; rustup target list --installed
      - name: Add wasm32 target
        run: rustup target add wasm32-unknown-unknown && rustup target list --installed
      - name: Build wasm binary
        working-directory: ${{env.working-directory}}
        run: cargo wasm --locked
      - name: Unit tests
        working-directory: ${{env.working-directory}}
        run: cargo unit-test --locked
      - name: Build queue wasm binary for integration tests
        working-directory: ${{env.queue-directory}}
        run: cargo wasm --locked
      - name: Integration tests (singlepass backend)
        working-directory: ${{env.working-directory}}
        run: cargo integration-test --locked --no-default-features
      - name: Build and run schema generator
        working-directory: ${{env.working-directory}}
        run: cargo schema --locked
      - name: Ensure schemas are up-to-date
        working-directory: ${{env.working-directory}}
        run: |
            CHANGES_IN_REPO=$(git status --porcelain)
            if [[ -n "$CHANGES_IN_REPO" ]]; then
              echo "Repository is dirty. Showing 'git status' and 'git --no-pager diff' for debugging now:"
              git status && git --no-pager diff
              exit 1
            fi

  contract_reflect:
    name: contract_reflect
    runs-on: ubuntu-latest
    env:
      working-directory: ./contracts/reflect
    steps:
      - name: Checkout
        uses: actions/checkout@v2
      - name: Install Rust
        uses: actions-rs/toolchain@v1
        with:
          toolchain: 1.60.0
          target: wasm32-unknown-unknown
          profile: minimal
          override: true
      - name: Cache cargo
        uses: actions/cache@v3
        with:
          path: ~/.cargo
          key: cargocache-v2-contract_reflect-rust:1.60.0-${{ hashFiles('contracts/reflect/Cargo.lock') }}
      - name: Version information
        run: rustc --version; cargo --version; rustup --version; rustup target list --installed
      - name: Add wasm32 target
        run: rustup target add wasm32-unknown-unknown && rustup target list --installed
      - name: Build wasm binary
        working-directory: ${{env.working-directory}}
        run: cargo wasm --locked
      - name: Unit tests
        working-directory: ${{env.working-directory}}
        run: cargo unit-test --locked
      - name: Integration tests (singlepass backend)
        working-directory: ${{env.working-directory}}
        run: cargo integration-test --locked --no-default-features
      - name: Build and run schema generator
        working-directory: ${{env.working-directory}}
        run: cargo schema --locked
      - name: Ensure schemas are up-to-date
        working-directory: ${{env.working-directory}}
        run: |
            CHANGES_IN_REPO=$(git status --porcelain)
            if [[ -n "$CHANGES_IN_REPO" ]]; then
              echo "Repository is dirty. Showing 'git status' and 'git --no-pager diff' for debugging now:"
              git status && git --no-pager diff
              exit 1
            fi

  contract_staking:
    name: contract_staking
    runs-on: ubuntu-latest
    env:
      working-directory: ./contracts/staking
    steps:
      - name: Checkout
        uses: actions/checkout@v2
      - name: Install Rust
        uses: actions-rs/toolchain@v1
        with:
          toolchain: 1.60.0
          target: wasm32-unknown-unknown
          profile: minimal
          override: true
      - name: Cache cargo
        uses: actions/cache@v3
        with:
          path: ~/.cargo
          key: cargocache-v2-contract_staking-rust:1.60.0-${{ hashFiles('contracts/staking/Cargo.lock') }}
      - name: Version information
        run: rustc --version; cargo --version; rustup --version; rustup target list --installed
      - name: Add wasm32 target
        run: rustup target add wasm32-unknown-unknown && rustup target list --installed
      - name: Build wasm binary
        working-directory: ${{env.working-directory}}
        run: cargo wasm --locked
      - name: Unit tests
        working-directory: ${{env.working-directory}}
        run: cargo unit-test --locked
      - name: Integration tests (singlepass backend)
        working-directory: ${{env.working-directory}}
        run: cargo integration-test --locked --no-default-features
      - name: Build and run schema generator
        working-directory: ${{env.working-directory}}
        run: cargo schema --locked
      - name: Ensure schemas are up-to-date
        working-directory: ${{env.working-directory}}
        run: |
            CHANGES_IN_REPO=$(git status --porcelain)
            if [[ -n "$CHANGES_IN_REPO" ]]; then
              echo "Repository is dirty. Showing 'git status' and 'git --no-pager diff' for debugging now:"
              git status && git --no-pager diff
              exit 1
            fi

  contract_voting_with_uuid:
    name: contract_voting_with_uuid
    runs-on: ubuntu-latest
    env:
      working-directory: ./contracts/voting-with-uuid
    steps:
      - name: Checkout
        uses: actions/checkout@v2
      - name: Install Rust
        uses: actions-rs/toolchain@v1
        with:
          toolchain: 1.60.0
          target: wasm32-unknown-unknown
          profile: minimal
          override: true
      - name: Cache cargo
        uses: actions/cache@v3
        with:
          path: ~/.cargo
          key: cargocache-v2-contract_staking-rust:1.60.0-${{ hashFiles('contracts/voting-with-uuid/Cargo.lock') }}
      - name: Version information
        run: rustc --version; cargo --version; rustup --version; rustup target list --installed
      - name: Add wasm32 target
        run: rustup target add wasm32-unknown-unknown && rustup target list --installed
      - name: Build wasm binary
        working-directory: ${{env.working-directory}}
        run: cargo wasm --locked
      - name: Unit tests
        working-directory: ${{env.working-directory}}
        run: cargo unit-test --locked
      - name: Integration tests (singlepass backend)
        working-directory: ${{env.working-directory}}
        run: cargo integration-test-for-ci --locked --no-default-features
      - name: Build and run schema generator
        working-directory: ${{env.working-directory}}
        run: cargo schema --locked
      - name: Ensure schemas are up-to-date
        working-directory: ${{env.working-directory}}
        run: |
            CHANGES_IN_REPO=$(git status --porcelain)
            if [[ -n "$CHANGES_IN_REPO" ]]; then
              echo "Repository is dirty. Showing 'git status' and 'git --no-pager diff' for debugging now:"
              git status && git --no-pager diff
              exit 1
            fi

  contract_dynamic_callee_contract:
    name: dynamic_callee_contract
    runs-on: ubuntu-latest
    env:
      working-directory: ./contracts/dynamic-callee-contract
    steps:
      - name: Checkout
        uses: actions/checkout@v2
      - name: Install Rust
        uses: actions-rs/toolchain@v1
        with:
          toolchain: 1.60.0
          target: wasm32-unknown-unknown
          profile: minimal
          override: true
      - name: Cache cargo
        uses: actions/cache@v2
        with:
          path: ~/.cargo
          key: cargocache-v2-contract_dynamic_callee_contract-rust:1.60.0-${{ hashFiles('contracts/dynamic-callee-contract/Cargo.lock') }}
      - name: Version information
        run: rustc --version; cargo --version; rustup --version; rustup target list --installed
      - name: Add wasm32 target
        run: rustup target add wasm32-unknown-unknown && rustup target list --installed
      - name: Build wasm binary
        working-directory: ${{env.working-directory}}
        run: cargo wasm --locked
      - name: Unit tests
        working-directory: ${{env.working-directory}}
        run: cargo unit-test --locked
      - name: Integration tests (singlepass backend)
        working-directory: ${{env.working-directory}}
        run: cargo integration-test --locked --no-default-features
      - name: Documentation tests
        working-directory: ${{env.working-directory}}
        run: cargo doc-test --locked
      - name: Build and run schema generator
        working-directory: ${{env.working-directory}}
        run: cargo schema --locked
      - name: Ensure schemas are up-to-date
        working-directory: ${{env.working-directory}}
        run: |
            CHANGES_IN_REPO=$(git status --porcelain)
            if [[ -n "$CHANGES_IN_REPO" ]]; then
              echo "Repository is dirty. Showing 'git status' and 'git --no-pager diff' for debugging now:"
              git status && git --no-pager diff
              exit 1
            fi

  contract_dynamic_caller_contract:
    name: dynamic_caller_contract
    runs-on: ubuntu-latest
    env:
      working-directory: ./contracts/dynamic-caller-contract
    steps:
      - name: Checkout
        uses: actions/checkout@v2
      - name: Install Rust
        uses: actions-rs/toolchain@v1
        with:
          toolchain: 1.60.0
          target: wasm32-unknown-unknown
          profile: minimal
          override: true
      - name: Cache cargo
        uses: actions/cache@v2
        with:
          path: ~/.cargo
          key: cargocache-v2-contract_dynamic_caller_contract-rust:1.60.0-${{ hashFiles('contracts/dynamic-caller-contract/Cargo.lock') }}
      - name: Version information
        run: rustc --version; cargo --version; rustup --version; rustup target list --installed
      - name: Add wasm32 target
        run: rustup target add wasm32-unknown-unknown && rustup target list --installed
      - name: Build wasm binary
        working-directory: ${{env.working-directory}}
        run: cargo wasm --locked
      - name: Unit tests
        working-directory: ${{env.working-directory}}
        run: cargo unit-test --locked
      - name: Integration tests (singlepass backend)
        working-directory: ${{env.working-directory}}
        run: cargo integration-test --locked --no-default-features
      - name: Documentation tests
        working-directory: ${{env.working-directory}}
        run: cargo doc-test --locked
      - name: Build and run schema generator
        working-directory: ${{env.working-directory}}
        run: cargo schema --locked
      - name: Ensure schemas are up-to-date
        working-directory: ${{env.working-directory}}
        run: |
            CHANGES_IN_REPO=$(git status --porcelain)
            if [[ -n "$CHANGES_IN_REPO" ]]; then
              echo "Repository is dirty. Showing 'git status' and 'git --no-pager diff' for debugging now:"
              git status && git --no-pager diff
              exit 1
            fi

  contract_number:
    name: contract_number
    runs-on: ubuntu-latest
    env:
      working-directory: ./contracts/number
    steps:
      - name: Checkout
        uses: actions/checkout@v2
      - name: Install Rust
        uses: actions-rs/toolchain@v1
        with:
          toolchain: 1.60.0
          target: wasm32-unknown-unknown
          profile: minimal
          override: true
      - name: Cache cargo
        uses: actions/cache@v2
        with:
          path: ~/.cargo
          key: cargocache-v2-contract_number-rust:1.60.0-${{ hashFiles('contracts/number/Cargo.lock') }}
      - name: Version information
        run: rustc --version; cargo --version; rustup --version; rustup target list --installed
      - name: Add wasm32 target
        run: rustup target add wasm32-unknown-unknown && rustup target list --installed
      - name: Build wasm binary
        working-directory: ${{env.working-directory}}
        run: cargo wasm --locked
      - name: Unit tests
        working-directory: ${{env.working-directory}}
        run: cargo unit-test --locked
      - name: Integration tests (singlepass backend)
        working-directory: ${{env.working-directory}}
        run: cargo integration-test --locked --no-default-features
      - name: Documentation tests
        working-directory: ${{env.working-directory}}
        run: cargo doc-test --locked
      - name: Build and run schema generator
        working-directory: ${{env.working-directory}}
        run: cargo schema --locked
      - name: Ensure schemas are up-to-date
        working-directory: ${{env.working-directory}}
        run: |
            CHANGES_IN_REPO=$(git status --porcelain)
            if [[ -n "$CHANGES_IN_REPO" ]]; then
              echo "Repository is dirty. Showing 'git status' and 'git --no-pager diff' for debugging now:"
              git status && git --no-pager diff
              exit 1
            fi

  contract_call_number:
    name: contract_call_number
    runs-on: ubuntu-latest
    env:
      working-directory: ./contracts/call-number
    steps:
      - name: Checkout
        uses: actions/checkout@v2
      - name: Install Rust
        uses: actions-rs/toolchain@v1
        with:
          toolchain: 1.60.0
          target: wasm32-unknown-unknown
          profile: minimal
          override: true
      - name: Cache cargo
        uses: actions/cache@v2
        with:
          path: ~/.cargo
          key: cargocache-v2-contract_call_number-rust:1.60.0-${{ hashFiles('contracts/call-number/Cargo.lock') }}
      - name: Version information
        run: rustc --version; cargo --version; rustup --version; rustup target list --installed
      - name: Add wasm32 target
        run: rustup target add wasm32-unknown-unknown && rustup target list --installed
      - name: Build wasm binary
        working-directory: ${{env.working-directory}}
        run: cargo wasm --locked
      - name: Unit tests
        working-directory: ${{env.working-directory}}
        run: cargo unit-test --locked
      - name: Integration tests (singlepass backend)
        working-directory: ${{env.working-directory}}
        run: cargo integration-test --locked --no-default-features
      - name: Documentation tests
        working-directory: ${{env.working-directory}}
        run: cargo doc-test
      - name: Build and run schema generator
        working-directory: ${{env.working-directory}}
        run: cargo schema --locked
      - name: Ensure schemas are up-to-date
        working-directory: ${{env.working-directory}}
        run: |
            CHANGES_IN_REPO=$(git status --porcelain)
            if [[ -n "$CHANGES_IN_REPO" ]]; then
              echo "Repository is dirty. Showing 'git status' and 'git --no-pager diff' for debugging now:"
              git status && git --no-pager diff
              exit 1
            fi

  contract_simple_callee:
    name: contract_simple_callee
    runs-on: ubuntu-latest
    env:
      working-directory: ./contracts/simple-callee
    steps:
      - name: Checkout
        uses: actions/checkout@v2
      - name: Install Rust
        uses: actions-rs/toolchain@v1
        with:
          toolchain: 1.60.0
          target: wasm32-unknown-unknown
          profile: minimal
          override: true
      - name: Cache cargo
        uses: actions/cache@v2
        with:
          path: ~/.cargo
          key: cargocache-v2-contract_simple_callee-rust:1.60.0-${{ hashFiles('contracts/simple-callee/Cargo.lock') }}
      - name: Version information
        run: rustc --version; cargo --version; rustup --version; rustup target list --installed
      - name: Add wasm32 target
        run: rustup target add wasm32-unknown-unknown && rustup target list --installed
      - name: Build wasm binary
        working-directory: ${{env.working-directory}}
        run: cargo wasm --locked
      - name: Unit tests
        working-directory: ${{env.working-directory}}
        run: cargo unit-test --locked
      - name: Integration tests (singlepass backend)
        working-directory: ${{env.working-directory}}
        run: cargo integration-test --locked --no-default-features
      - name: Documentation tests
        working-directory: ${{env.working-directory}}
        run: cargo doc-test --locked
      - name: Build and run schema generator
        working-directory: ${{env.working-directory}}
        run: cargo schema --locked
      - name: Ensure schemas are up-to-date
        working-directory: ${{env.working-directory}}
        run: |
            CHANGES_IN_REPO=$(git status --porcelain)
            if [[ -n "$CHANGES_IN_REPO" ]]; then
              echo "Repository is dirty. Showing 'git status' and 'git --no-pager diff' for debugging now:"
              git status && git --no-pager diff
              exit 1
            fi

  contract_intermediate_number:
    name: contract_intermediate_number
    runs-on: ubuntu-latest
    env:
      working-directory: ./contracts/intermediate-number
    steps:
      - name: Checkout
        uses: actions/checkout@v2
      - name: Install Rust
        uses: actions-rs/toolchain@v1
        with:
          toolchain: 1.60.0
          target: wasm32-unknown-unknown
          profile: minimal
          override: true
      - name: Cache cargo
        uses: actions/cache@v2
        with:
          path: ~/.cargo
          key: cargocache-v2-contract_intermediate_number-rust:1.60.0-${{ hashFiles('contracts/intermediate-number/Cargo.lock') }}
      - name: Version information
        run: rustc --version; cargo --version; rustup --version; rustup target list --installed
      - name: Add wasm32 target
        run: rustup target add wasm32-unknown-unknown && rustup target list --installed
      - name: Build wasm binary
        working-directory: ${{env.working-directory}}
        run: cargo wasm --locked
      - name: Unit tests
        working-directory: ${{env.working-directory}}
        run: cargo unit-test --locked
      - name: Integration tests (singlepass backend)
        working-directory: ${{env.working-directory}}
        run: cargo integration-test --locked --no-default-features
      - name: Documentation tests
        working-directory: ${{env.working-directory}}
        run: cargo doc-test --locked
      - name: Build and run schema generator
        working-directory: ${{env.working-directory}}
        run: cargo schema --locked
      - name: Ensure schemas are up-to-date
        working-directory: ${{env.working-directory}}
        run: |
            CHANGES_IN_REPO=$(git status --porcelain)
            if [[ -n "$CHANGES_IN_REPO" ]]; then
              echo "Repository is dirty. Showing 'git status' and 'git --no-pager diff' for debugging now:"
              git status && git --no-pager diff
              exit 1
            fi

  contract_events:
    name: contract_events
    runs-on: ubuntu-latest
    env:
      working-directory: ./contracts/events
    steps:
      - name: Checkout
        uses: actions/checkout@v2
      - name: Install Rust
        uses: actions-rs/toolchain@v1
        with:
          toolchain: 1.60.0
          target: wasm32-unknown-unknown
          profile: minimal
          override: true
      - name: Cache cargo
        uses: actions/cache@v2
        with:
          path: ~/.cargo
          key: cargocache-v2-contract_events-rust:1.60.0-${{ hashFiles('contracts/events/Cargo.lock') }}
      - name: Version information
        run: rustc --version; cargo --version; rustup --version; rustup target list --installed
      - name: Add wasm32 target
        run: rustup target add wasm32-unknown-unknown && rustup target list --installed
      - name: Build wasm binary
        working-directory: ${{env.working-directory}}
        run: cargo wasm --locked
      - name: Unit tests
        working-directory: ${{env.working-directory}}
        run: cargo unit-test --locked
      - name: Integration tests (singlepass backend)
        working-directory: ${{env.working-directory}}
        run: cargo integration-test --locked --no-default-features
      - name: Documentation tests
        working-directory: ${{env.working-directory}}
        run: cargo doc-test --locked
      - name: Build and run schema generator
        working-directory: ${{env.working-directory}}
        run: cargo schema --locked
      - name: Ensure schemas are up-to-date
        working-directory: ${{env.working-directory}}
        run: |
            CHANGES_IN_REPO=$(git status --porcelain)
            if [[ -n "$CHANGES_IN_REPO" ]]; then
              echo "Repository is dirty. Showing 'git status' and 'git --no-pager diff' for debugging now:"
              git status && git --no-pager diff
              exit 1
            fi

  fmt:
    name: fmt
    runs-on: ubuntu-latest
    env:
      root-directory: ./contracts
    steps:
      - name: Checkout
        uses: actions/checkout@v2
      - name: Install Rust
        uses: actions-rs/toolchain@v1
        with:
          toolchain: 1.60.0
          target: wasm32-unknown-unknown
          profile: minimal
          override: true
      - name: Cache cargo
        uses: actions/cache@v3
        with:
          path: ~/.cargo
          key: cargocache-v2-fmt-rust:1.60.0-${{ hashFiles('Cargo.lock', 'contracts/*/Cargo.lock') }}
      - name: Version information
        run: rustc --version; cargo --version; rustup --version; rustup target list --installed
      - name: Add rustfmt component
        run: rustup component add rustfmt
      - name: Check formatting of workspace
        run: cargo fmt -- --check
      - name: Check formatting of contract burner
        working-directory: ${{env.root-directory}}/burner
        run: cargo fmt -- --check
      - name: Check formatting of contract crypto-verify
        working-directory: ${{env.root-directory}}/crypto-verify
        run: cargo fmt -- --check
      - name: Check formatting of contract hackatom
        working-directory: ${{env.root-directory}}/hackatom
        run: cargo fmt -- --check
      - name: Check formatting of contract reflect
        working-directory: ${{env.root-directory}}/reflect
        run: cargo fmt -- --check
      - name: Check formatting of contract queue
        working-directory: ${{env.root-directory}}/queue
        run: cargo fmt -- --check
      - name: Check formatting of contract query-queue
        working-directory: ${{env.root-directory}}/query-queue
        run: cargo fmt -- --check
      - name: Check formatting of contract staking
        working-directory: ${{env.root-directory}}/staking
        run: cargo fmt -- --check
      - name: Check formatting of contract floaty
        working-directory: ${{env.root-directory}}/floaty
        run: cargo fmt -- --check
      - name: Check formatting of contract dynamic callee contract
        working-directory: ${{env.root-directory}}/dynamic-callee-contract
        run: cargo fmt -- --check
      - name: Check formatting of contract dynamic caller contract
        working-directory: ${{env.root-directory}}/dynamic-caller-contract
        run: cargo fmt -- --check
      - name: Check formatting of contract number
        working-directory: ${{env.root-directory}}/number
        run: cargo fmt -- --check
      - name: Check formatting of contract intermediate-number
        working-directory: ${{env.root-directory}}/intermediate-number
        run: cargo fmt -- --check
      - name: Check formatting of contract call number
        working-directory: ${{env.root-directory}}/call-number
        run: cargo fmt -- --check
      - name: Check formatting of contract events
        working-directory: ${{env.root-directory}}/events
        run: cargo fmt -- --check
      - name: Check formatting of contract voting with uuid
        working-directory: ${{env.root-directory}}/voting-with-uuid
        run: cargo fmt -- --check
      - name: Check formatting of contract ibc reflect
        working-directory: ${{env.root-directory}}/ibc-reflect
        run: cargo fmt -- --check
      - name: Check formatting of contract ibc reflect send
        working-directory: ${{env.root-directory}}/ibc-reflect-send
        run: cargo fmt -- --check
      - name: Check formatting of contract simple callee
        working-directory: ${{env.root-directory}}/simple-callee
        run: cargo fmt -- --check

  clippy:
    name: clippy
    runs-on: ubuntu-latest
    env:
      packages: ./packages
      contracts: ./contracts
    steps:
      - name: Checkout
        uses: actions/checkout@v2
      - name: Install Rust
        uses: actions-rs/toolchain@v1
        with:
          toolchain: 1.60.0
          target: wasm32-unknown-unknown
          profile: minimal
          override: true
      - name: Cache cargo
        uses: actions/cache@v3
        with:
          path: ~/.cargo
          key: cargocache-v2-clippy-rust:1.60.0-${{ hashFiles('Cargo.lock', 'contracts/*/Cargo.lock') }}
      - name: Version information
        run: rustc --version; cargo --version; rustup --version; rustup target list --installed
      - name: Add clippy component
        run: rustup component add clippy
      #
      # Workspace packages
      #
      - name: Clippy linting on schema
        working-directory: ${{env.packages}}/schema
        run: cargo clippy -- -D warnings
      - name: Clippy linting on std (no feature flags)
        working-directory: ${{env.packages}}/std
        run: cargo clippy -- -D warnings
      - name: Clippy linting on std (all feature flags)
        working-directory: ${{env.packages}}/std
        run: cargo clippy --features iterator,staking -- -D warnings
      - name: Clippy linting on storage (no feature flags)
        working-directory: ${{env.packages}}/storage
        run: cargo clippy -- -D warnings
      - name: Clippy linting on storage (all feature flags)
        working-directory: ${{env.packages}}/storage
        run: cargo clippy --features iterator -- -D warnings
      - name: Clippy linting on vm (no feature flags)
        working-directory: ${{env.packages}}/vm
        run: cargo clippy --no-default-features -- -D warnings
      - name: Clippy linting on vm (all feature flags)
        working-directory: ${{env.packages}}/vm
        run: cargo clippy --features iterator,staking,stargate -- -D warnings
      #
      # Contracts
      #
      - name: Clippy linting on burner
        working-directory: ${{env.contracts}}/burner
        run: |
            mkdir -p target/wasm32-unknown-unknown/release
            touch target/wasm32-unknown-unknown/release/burner.wasm
            cargo clippy --tests -- -D warnings
      - name: Clippy linting on crypto-verify
        working-directory: ${{env.contracts}}/crypto-verify
        run: |
            mkdir -p target/wasm32-unknown-unknown/release
            touch target/wasm32-unknown-unknown/release/crypto_verify.wasm
            cargo clippy --tests -- -D warnings
      - name: Clippy linting on hackatom
        working-directory: ${{env.contracts}}/hackatom
        run: |
            mkdir -p target/wasm32-unknown-unknown/release
            touch target/wasm32-unknown-unknown/release/hackatom.wasm
            cargo clippy --tests -- -D warnings
      - name: Clippy linting on ibc-reflect
        working-directory: ${{env.contracts}}/ibc-reflect
        run: |
            mkdir -p target/wasm32-unknown-unknown/release
            touch target/wasm32-unknown-unknown/release/ibc_reflect.wasm
            cargo clippy --tests -- -D warnings
      - name: Clippy linting on ibc-reflect-send
        working-directory: ${{env.contracts}}/ibc-reflect-send
        run: |
            mkdir -p target/wasm32-unknown-unknown/release
            touch target/wasm32-unknown-unknown/release/ibc_reflect_send.wasm
            cargo clippy --tests -- -D warnings
      - name: Clippy linting on queue
        working-directory: ${{env.contracts}}/queue
        run: |
            mkdir -p target/wasm32-unknown-unknown/release
            touch target/wasm32-unknown-unknown/release/queue.wasm
            cargo clippy --tests -- -D warnings
      - name: Clippy linting on query-queue
        working-directory: ${{env.contracts}}/query-queue
        run: |
            mkdir -p target/wasm32-unknown-unknown/release
            touch target/wasm32-unknown-unknown/release/query_queue.wasm
            cargo clippy --tests -- -D warnings
      - name: Clippy linting on reflect
        working-directory: ${{env.contracts}}/reflect
        run: |
            mkdir -p target/wasm32-unknown-unknown/release
            touch target/wasm32-unknown-unknown/release/reflect.wasm
            cargo clippy --tests -- -D warnings
      - name: Clippy linting on staking
        working-directory: ${{env.contracts}}/staking
        run: |
            mkdir -p target/wasm32-unknown-unknown/release
            touch target/wasm32-unknown-unknown/release/staking.wasm
            cargo clippy --tests -- -D warnings
      - name: Clippy linting on dynamic-callee-contract
        working-directory: ${{env.contracts}}/dynamic-callee-contract
        run: |
            mkdir -p target/wasm32-unknown-unknown/release
            touch target/wasm32-unknown-unknown/release/dynamic_callee_contract.wasm
            cargo clippy --tests -- -D warnings
      - name: Clippy linting on dynamic-caller-contract
        working-directory: ${{env.contracts}}/dynamic-caller-contract
        run: |
            mkdir -p target/wasm32-unknown-unknown/release
            touch target/wasm32-unknown-unknown/release/dynamic_caller_contract.wasm
            cargo clippy --tests -- -D warnings
      - name: Clippy linting on number
        working-directory: ${{env.contracts}}/number
        run: |
            mkdir -p target/wasm32-unknown-unknown/release
            touch target/wasm32-unknown-unknown/release/number.wasm
            cargo clippy --tests -- -D warnings
<<<<<<< HEAD
=======
      - name: Clippy linting on intermediate-number
        working-directory: ${{env.contracts}}/intermediate-number
        run: |
            mkdir -p target/wasm32-unknown-unknown/release
            touch target/wasm32-unknown-unknown/release/intermediate_number.wasm
            cargo clippy --tests -- -D warnings
>>>>>>> f3d77577
      - name: Clippy linting on call-number
        working-directory: ${{env.contracts}}/call-number
        run: |
            mkdir -p target/wasm32-unknown-unknown/release
            touch target/wasm32-unknown-unknown/release/call_number.wasm
<<<<<<< HEAD
=======
            cargo clippy --tests -- -D warnings
      - name: Clippy linting on cyberpunk
        working-directory: ${{env.contracts}}/cyberpunk
        run: |
            mkdir -p target/wasm32-unknown-unknown/release
            touch target/wasm32-unknown-unknown/release/cyberpunk.wasm
            cargo clippy --tests -- -D warnings
      - name: Clippy linting on events
        working-directory: ${{env.contracts}}/events
        run: |
            mkdir -p target/wasm32-unknown-unknown/release
            touch target/wasm32-unknown-unknown/release/events.wasm
            cargo clippy --tests -- -D warnings
      - name: Clippy linting on floaty
        working-directory: ${{env.contracts}}/floaty
        run: |
            mkdir -p target/wasm32-unknown-unknown/release
            touch target/wasm32-unknown-unknown/release/floaty.wasm
            cargo clippy --tests -- -D warnings
      - name: Clippy linting on simple-callee
        working-directory: ${{env.contracts}}/simple-callee
        run: |
            mkdir -p target/wasm32-unknown-unknown/release
            touch target/wasm32-unknown-unknown/release/simple_callee.wasm
            cargo clippy --tests -- -D warnings
      - name: Clippy linting on voting-with-uuid
        working-directory: ${{env.contracts}}/voting-with-uuid
        run: |
            mkdir -p target/wasm32-unknown-unknown/release
            touch target/wasm32-unknown-unknown/release/cw_voting_with_uuid.wasm
>>>>>>> f3d77577
            cargo clippy --tests -- -D warnings<|MERGE_RESOLUTION|>--- conflicted
+++ resolved
@@ -1228,22 +1228,17 @@
             mkdir -p target/wasm32-unknown-unknown/release
             touch target/wasm32-unknown-unknown/release/number.wasm
             cargo clippy --tests -- -D warnings
-<<<<<<< HEAD
-=======
       - name: Clippy linting on intermediate-number
         working-directory: ${{env.contracts}}/intermediate-number
         run: |
             mkdir -p target/wasm32-unknown-unknown/release
             touch target/wasm32-unknown-unknown/release/intermediate_number.wasm
             cargo clippy --tests -- -D warnings
->>>>>>> f3d77577
       - name: Clippy linting on call-number
         working-directory: ${{env.contracts}}/call-number
         run: |
             mkdir -p target/wasm32-unknown-unknown/release
             touch target/wasm32-unknown-unknown/release/call_number.wasm
-<<<<<<< HEAD
-=======
             cargo clippy --tests -- -D warnings
       - name: Clippy linting on cyberpunk
         working-directory: ${{env.contracts}}/cyberpunk
@@ -1274,5 +1269,4 @@
         run: |
             mkdir -p target/wasm32-unknown-unknown/release
             touch target/wasm32-unknown-unknown/release/cw_voting_with_uuid.wasm
->>>>>>> f3d77577
             cargo clippy --tests -- -D warnings